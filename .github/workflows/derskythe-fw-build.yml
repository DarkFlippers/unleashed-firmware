name: Build Firmware
run-name: "Build Firmware ${{ github.ref_name }} by @${{ github.ACTOR }}"
# Manual trigger
on:
  workflow_dispatch:
  push:
    branches: [ "github-actions" ]

env:
  WORKFLOW_BRANCH_OR_TAG: "dev-cfw"
  FORCE_NO_DIRTY: yes
  URL_FW: 'https://github.com/${{ vars.REPO_UNLEASHED }}.git'
  DIST_SUFFIX: '${{ vars.FIRMWARE_VERSION }}'
  ZIP_NAME: "flipper-z-f7-update-${{ vars.FIRMWARE_VERSION }}.zip"
  TGZ_NAME: "flipper-z-f7-update-${{ vars.FIRMWARE_VERSION }}.tgz"
  ZIP_TAG: ''
  TGZ_TAG: ''

jobs:
  build-with-extra-apps:
    #needs: checkout-with-extra-apps
    name: Build release FW
    runs-on: ubuntu-latest
    steps:
#      - name: Checkout FW
#        uses: actions/checkout@v3
#        with:
#          submodules: true
#          fetch-depth: 0
#          clean: true
#
#      - name: Checkout SubBruteForce
#        uses: actions/checkout@v3
#        with:
#          submodules: true
#          fetch-depth: 0
#          clean: true
#          repository: "derskythe/flipperzero-subbrute"
#          path: applications_user/subbrute

      - name: Remove other apps
        shell: pwsh # rm to remove problem FAP which includes non-existent files
        run: |
          Remove-Item -Force -Recurse ./applications/debug -ErrorAction SilentlyContinue
          Remove-Item -Force -Recurse ./applications/examples -ErrorAction SilentlyContinue
          Invoke-WebRequest -URI https://github.com/xMasterX/all-the-plugins/releases/latest/download/all-the-apps-extra.tgz -OutFile all-the-apps-extra.tgz

      - name: Pre Build
        shell: bash
        run: |
          ls -lha
          tar -zxvf all-the-apps-extra.tgz
          ls -lha assets/resources
          mkdir -p assets/resources/apps/ 2>/dev/null || true
          cp -Rf extra_pack_build/artifacts-extra/* assets/resources/apps/
          rm -rf extra_pack_build
          rm -rf build/f7-firmware-C/toolbox/version.*

      - name: Build with extra apps
        shell: bash
        run: |
          ./fbt COMPACT=1 DEBUG=0 updater_package

      - name: Post Build
        shell: bash
        run: |
          mkdir artifacts-extra-apps
          mv -f dist/f7-C/* artifacts-extra-apps/
          ls -laS artifacts-extra-apps
          ls -laS "artifacts-extra-apps/f7-update-${{ vars.FIRMWARE_VERSION }}"

      - name: Bundle Self-update package
        shell: bash
        run: |
          cp artifacts-extra-apps/${{ env.TGZ_NAME }} .
          zip -r artifacts-extra-apps/${{ env.ZIP_NAME }} artifacts-extra-apps/f7-update-${{ vars.FIRMWARE_VERSION }}
          rm -rf artifacts-extra-apps/f7-update-${{ vars.FIRMWARE_VERSION }}
          ls -laS artifacts-extra-apps
          ls -laS ${{ vars.FIRMWARE_VERSION }}

      - name: Upload production artifacts
        uses: actions/upload-artifact@v3
        with:
          name: all-files
          path: |
            - ${{ vars.FIRMWARE_VERSION }}/*.tgz
            - ${{ vars.FIRMWARE_VERSION }}/*.zip
            - ${{ vars.FIRMWARE_VERSION }}/*.json
            - ${{ vars.FIRMWARE_VERSION }}/*.elf
            - ${{ vars.FIRMWARE_VERSION }}/*.dfu
            - ${{ vars.FIRMWARE_VERSION }}/*.bin

      # - name: Export to env file name
      #   shell: pwsh
      #   run: |
      #     Write-Output ('ZIP_NAME={0}' -f 'flipper-z-f7-update-${{ vars.FIRMWARE_VERSION }}e.zip') >> $env:GITHUB_ENV
      #     Write-Output ('TGZ_NAME={0}' -f 'flipper-z-f7-update-${{ vars.FIRMWARE_VERSION }}e.tgz' ) >> $env:GITHUB_ENV

      - name: Create tags for assets
        shell: pwsh
        env:
          GITHUB_TOKEN: ${{ secrets.FLIPPER_ZERO_FW }}
        run: |
          ./.github/create-assets-tag.ps1 '${{ env.ZIP_NAME }}' '${{ env.TGZ_NAME }}' '${{ vars.FIRMWARE_VERSION }}' 1 | %{ Write-Output($_) >> $Env:GITHUB_ENV }

      - name: Create assets and release
        if: ${{ success() }}
        env:
          GITHUB_TOKEN: ${{ secrets.FLIPPER_ZERO_FW }}
        shell: bash
        run: |
          gh release upload '${{ vars.FIRMWARE_VERSION }}' --clobber \
            '${{ env.ZIP_NAME }}#${{ env.ZIP_TAG }}' '${{ env.TGZ_NAME }}#${{ env.TGZ_TAG }}' \
            -R ${{ github.repository }}
          gh release edit '${{ vars.FIRMWARE_VERSION }}' --draft=false -R ${{ github.repository }}
<<<<<<< HEAD
=======

  checkout-with-extra-apps:
    name: Checkout with extra apps
    runs-on: ubuntu-latest
    steps:
      - name: Checkout FW
        uses: actions/checkout@v3
        with:
          submodules: true
          fetch-depth: 0
          clean: true
>>>>>>> 54e4dc06

#
#      - name: Checkout FW
#        uses: actions/checkout@v3
#        with:
#          submodules: true
#          fetch-depth: 0
#          clean: true
#
#      - name: Checkout SubBruteForce
#        uses: actions/checkout@v3
#        with:
#          submodules: true
#          fetch-depth: 0
#          clean: true
#          repository: "derskythe/flipperzero-subbrute"
#          path: applications_user/subbrute<|MERGE_RESOLUTION|>--- conflicted
+++ resolved
@@ -4,17 +4,21 @@
 on:
   workflow_dispatch:
   push:
-    branches: [ "github-actions" ]
+    branches: ["github-actions"]
 
 env:
   WORKFLOW_BRANCH_OR_TAG: "dev-cfw"
   FORCE_NO_DIRTY: yes
-  URL_FW: 'https://github.com/${{ vars.REPO_UNLEASHED }}.git'
-  DIST_SUFFIX: '${{ vars.FIRMWARE_VERSION }}'
+  URL_FW: "https://github.com/${{ vars.REPO_UNLEASHED }}.git"
+  DIST_SUFFIX: "${{ vars.FIRMWARE_VERSION }}"
   ZIP_NAME: "flipper-z-f7-update-${{ vars.FIRMWARE_VERSION }}.zip"
   TGZ_NAME: "flipper-z-f7-update-${{ vars.FIRMWARE_VERSION }}.tgz"
-  ZIP_TAG: ''
-  TGZ_TAG: ''
+  ARTIFACTS_EXTRA_APPS: "artifacts-extra-apps"
+  TGZ_FULL_NAME: "artifacts-extra-apps/flipper-z-f7-update-${{ vars.FIRMWARE_VERSION }}.tgz"
+  ZIP_FULL_NAME: "artifacts-extra-apps/flipper-z-f7-update-${{ vars.FIRMWARE_VERSION }}.zip"
+  ARTIFACTS_DIR: "artifacts-extra-apps/f7-update-${{ vars.FIRMWARE_VERSION }}"
+  ZIP_TAG: ""
+  TGZ_TAG: ""
 
 jobs:
   build-with-extra-apps:
@@ -22,21 +26,21 @@
     name: Build release FW
     runs-on: ubuntu-latest
     steps:
-#      - name: Checkout FW
-#        uses: actions/checkout@v3
-#        with:
-#          submodules: true
-#          fetch-depth: 0
-#          clean: true
-#
-#      - name: Checkout SubBruteForce
-#        uses: actions/checkout@v3
-#        with:
-#          submodules: true
-#          fetch-depth: 0
-#          clean: true
-#          repository: "derskythe/flipperzero-subbrute"
-#          path: applications_user/subbrute
+      - name: Checkout FW
+        uses: actions/checkout@v3
+        with:
+          submodules: true
+          fetch-depth: 0
+          clean: true
+
+      - name: Checkout SubBruteForce
+        uses: actions/checkout@v3
+        with:
+          submodules: true
+          fetch-depth: 0
+          clean: true
+          repository: "derskythe/flipperzero-subbrute"
+          path: applications_user/subbrute
 
       - name: Remove other apps
         shell: pwsh # rm to remove problem FAP which includes non-existent files
@@ -48,15 +52,17 @@
       - name: Pre Build
         shell: bash
         run: |
+          echo "List `pwd`"
           ls -lha
           tar -zxvf all-the-apps-extra.tgz
+          echo "List assets/resources"
           ls -lha assets/resources
           mkdir -p assets/resources/apps/ 2>/dev/null || true
           cp -Rf extra_pack_build/artifacts-extra/* assets/resources/apps/
           rm -rf extra_pack_build
           rm -rf build/f7-firmware-C/toolbox/version.*
 
-      - name: Build with extra apps
+      - name: Build FIRMWARE
         shell: bash
         run: |
           ./fbt COMPACT=1 DEBUG=0 updater_package
@@ -64,44 +70,40 @@
       - name: Post Build
         shell: bash
         run: |
-          mkdir artifacts-extra-apps
-          mv -f dist/f7-C/* artifacts-extra-apps/
-          ls -laS artifacts-extra-apps
-          ls -laS "artifacts-extra-apps/f7-update-${{ vars.FIRMWARE_VERSION }}"
+          mkdir ${{ env.ARTIFACTS_EXTRA_APPS }}
+          mv -f dist/f7-C/* ${{ env.ARTIFACTS_EXTRA_APPS }}/
+          echo 'List ${{ env.ARTIFACTS_EXTRA_APPS }}'
+          ls -laS ${{ env.ARTIFACTS_EXTRA_APPS }}
+          echo 'List ${{ env.ARTIFACTS_DIR }}' 
+          ls -laS "${{ env.ARTIFACTS_DIR }}"
 
       - name: Bundle Self-update package
         shell: bash
         run: |
-          cp artifacts-extra-apps/${{ env.TGZ_NAME }} .
-          zip -r artifacts-extra-apps/${{ env.ZIP_NAME }} artifacts-extra-apps/f7-update-${{ vars.FIRMWARE_VERSION }}
-          rm -rf artifacts-extra-apps/f7-update-${{ vars.FIRMWARE_VERSION }}
-          ls -laS artifacts-extra-apps
-          ls -laS ${{ vars.FIRMWARE_VERSION }}
+          cp ${{ env.TGZ_FULL_NAME }} ${{ env.ARTIFACTS_EXTRA_APPS }}
+          zip -r ${{ env.ZIP_FULL_NAME }} ${{ env.ARTIFACTS_DIR }}
+          rm -rf ${{ env.ARTIFACTS_DIR }}
+          echo 'List ${{ env.ARTIFACTS_EXTRA_APPS }}' 
+          ls -laS ${{ env.ARTIFACTS_EXTRA_APPS }}
 
       - name: Upload production artifacts
         uses: actions/upload-artifact@v3
         with:
           name: all-files
           path: |
-            - ${{ vars.FIRMWARE_VERSION }}/*.tgz
-            - ${{ vars.FIRMWARE_VERSION }}/*.zip
-            - ${{ vars.FIRMWARE_VERSION }}/*.json
-            - ${{ vars.FIRMWARE_VERSION }}/*.elf
-            - ${{ vars.FIRMWARE_VERSION }}/*.dfu
-            - ${{ vars.FIRMWARE_VERSION }}/*.bin
-
-      # - name: Export to env file name
-      #   shell: pwsh
-      #   run: |
-      #     Write-Output ('ZIP_NAME={0}' -f 'flipper-z-f7-update-${{ vars.FIRMWARE_VERSION }}e.zip') >> $env:GITHUB_ENV
-      #     Write-Output ('TGZ_NAME={0}' -f 'flipper-z-f7-update-${{ vars.FIRMWARE_VERSION }}e.tgz' ) >> $env:GITHUB_ENV
+            - ${{ env.ARTIFACTS_EXTRA_APPS }}/*.tgz
+            - ${{ env.ARTIFACTS_EXTRA_APPS }}/*.zip
+            - ${{ env.ARTIFACTS_EXTRA_APPS }}/*.json
+            - ${{ env.ARTIFACTS_EXTRA_APPS }}/*.elf
+            - ${{ env.ARTIFACTS_EXTRA_APPS }}/*.dfu
+            - ${{ env.ARTIFACTS_EXTRA_APPS }}/*.bin
 
       - name: Create tags for assets
         shell: pwsh
         env:
           GITHUB_TOKEN: ${{ secrets.FLIPPER_ZERO_FW }}
         run: |
-          ./.github/create-assets-tag.ps1 '${{ env.ZIP_NAME }}' '${{ env.TGZ_NAME }}' '${{ vars.FIRMWARE_VERSION }}' 1 | %{ Write-Output($_) >> $Env:GITHUB_ENV }
+          ./.github/create-assets-tag.ps1 '${{ env.ZIP_NAME }}' '${{ env.TGZ_NAME }}' '${{ env.ARTIFACTS_EXTRA_APPS }}' 1 | %{ Write-Output($_) >> $Env:GITHUB_ENV }
 
       - name: Create assets and release
         if: ${{ success() }}
@@ -112,35 +114,4 @@
           gh release upload '${{ vars.FIRMWARE_VERSION }}' --clobber \
             '${{ env.ZIP_NAME }}#${{ env.ZIP_TAG }}' '${{ env.TGZ_NAME }}#${{ env.TGZ_TAG }}' \
             -R ${{ github.repository }}
-          gh release edit '${{ vars.FIRMWARE_VERSION }}' --draft=false -R ${{ github.repository }}
-<<<<<<< HEAD
-=======
-
-  checkout-with-extra-apps:
-    name: Checkout with extra apps
-    runs-on: ubuntu-latest
-    steps:
-      - name: Checkout FW
-        uses: actions/checkout@v3
-        with:
-          submodules: true
-          fetch-depth: 0
-          clean: true
->>>>>>> 54e4dc06
-
-#
-#      - name: Checkout FW
-#        uses: actions/checkout@v3
-#        with:
-#          submodules: true
-#          fetch-depth: 0
-#          clean: true
-#
-#      - name: Checkout SubBruteForce
-#        uses: actions/checkout@v3
-#        with:
-#          submodules: true
-#          fetch-depth: 0
-#          clean: true
-#          repository: "derskythe/flipperzero-subbrute"
-#          path: applications_user/subbrute+          gh release edit '${{ vars.FIRMWARE_VERSION }}' --draft=false -R ${{ github.repository }}