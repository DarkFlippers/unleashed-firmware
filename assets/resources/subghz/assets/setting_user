--- conflicted
+++ resolved
@@ -1,48 +1,32 @@
 Filetype: Flipper SubGhz Setting File
 Version: 1
 
-<<<<<<< HEAD
 # Add All Standard frequencies
-#add_standard_frequencies: true
-=======
-# Add Standard frequencies for your region
 #Add_standard_frequencies: true
->>>>>>> 8900f833
 
 # Default Frequency: used as default for "Read" and "Read Raw"
 #Default_frequency: 433920000
 
-<<<<<<< HEAD
 # Frequencies used for "Read", "Read Raw" and "Frequency Analyzer" + default ones if enabled in add_standard_frequencies
-frequency: 302757000
-frequency: 312000000
-frequency: 312100000
-frequency: 313850000
-frequency: 314000000
-frequency: 314350000
-frequency: 345000000
-frequency: 348000000
-frequency: 387000000
-frequency: 433220000
-frequency: 433889000
-frequency: 464000000
-frequency: 779000000
-frequency: 928000000
+Frequency: 302757000
+Frequency: 312000000
+Frequency: 312100000
+Frequency: 313850000
+Frequency: 314000000
+Frequency: 314350000
+Frequency: 345000000
+Frequency: 348000000
+Frequency: 387000000
+Frequency: 433220000
+Frequency: 433889000
+Frequency: 464000000
+Frequency: 779000000
+Frequency: 928000000
 
 # Frequencies used for hopping mode (keep this list small or flipper will miss signal) + default ones if enabled in add_standard_frequencies
-#hopper_frequency: 300000000
-hopper_frequency: 345000000
-hopper_frequency: 434420000
-=======
-# Frequencies used for "Read", "Read Raw" and "Frequency Analyzer"
-#Frequency: 300000000
-#Frequency: 310000000
-#Frequency: 320000000
-
-# Frequencies used for hopping mode (keep this list small or flipper will miss signal)
 #Hopper_frequency: 300000000
-#Hopper_frequency: 310000000
-#Hopper_frequency: 310000000
+Hopper_frequency: 345000000
+Hopper_frequency: 434420000
 
 # Custom preset
 # format for CC1101 "Custom_preset_data:" XX YY XX YY .. 00 00 ZZ ZZ ZZ ZZ ZZ ZZ ZZ ZZ, where: XX-register, YY - register data, 00 00 - end load register, ZZ - 8 byte Pa table register
@@ -53,5 +37,4 @@
 
 #Custom_preset_name: AM_2
 #Custom_preset_module: CC1101
-#Custom_preset_data: 02 0D 03 07 08 32 0B 06 14 00 13 00 12 30 11 32 10 17 18 18 19 18 1D 91 1C 00 1B 07 20 FB 22 11 21 B6 00 00 00 C0 00 00 00 00 00 00
->>>>>>> 8900f833
+#Custom_preset_data: 02 0D 03 07 08 32 0B 06 14 00 13 00 12 30 11 32 10 17 18 18 19 18 1D 91 1C 00 1B 07 20 FB 22 11 21 B6 00 00 00 C0 00 00 00 00 00 00