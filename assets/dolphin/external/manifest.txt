Filetype: Flipper Animation Manifest
Version: 1

Name: L1_Waves_128x50
Min butthurt: 0
Max butthurt: 5
Min level: 1
Max level: 3
Weight: 3

Name: L1_Laptop_128x51
Min butthurt: 0
Max butthurt: 7
Min level: 1
Max level: 1
Weight: 3

Name: L1_Sleep_128x64
Min butthurt: 0
Max butthurt: 10
Min level: 1
Max level: 3
Weight: 3

Name: L1_Recording_128x51
Min butthurt: 0
Max butthurt: 8
Min level: 1
Max level: 1
Weight: 3

Name: L1_Furippa1_128x64
Min butthurt: 0
Max butthurt: 6
Min level: 1
Max level: 1
Weight: 3

Name: L1_Happy_holidays_128x64
Min butthurt: 0
Max butthurt: 14
Min level: 1
Max level: 3
Weight: 4

Name: L1_Read_books_128x64
Min butthurt: 0
Max butthurt: 8
Min level: 1
Max level: 1
Weight: 3

Name: L1_Cry_128x64
Min butthurt: 8
Max butthurt: 13
Min level: 1
Max level: 3
Weight: 3

Name: L1_Boxing_128x64
Min butthurt: 10
Max butthurt: 13
Min level: 1
Max level: 3
Weight: 3

Name: L1_Mad_fist_128x64
Min butthurt: 9
Max butthurt: 13
Min level: 1
Max level: 3
Weight: 3

Name: L1_Mods_128x64
Min butthurt: 0
Max butthurt: 9
Min level: 1
Max level: 3
Weight: 4

Name: L1_Painting_128x64
Min butthurt: 0
Max butthurt: 7
Min level: 1
Max level: 3
Weight: 3

Name: L1_Leaving_sad_128x64
Min butthurt: 14
Max butthurt: 14
Min level: 1
Max level: 3
Weight: 3

Name: L2_Wake_up_128x64
Min butthurt: 0
Max butthurt: 12
Min level: 2
Max level: 3
Weight: 4

Name: L2_Furippa2_128x64
Min butthurt: 0
Max butthurt: 6
Min level: 2
Max level: 2
Weight: 3

Name: L2_Hacking_pc_128x64
Min butthurt: 0
Max butthurt: 8
Min level: 2
Max level: 2
Weight: 3

Name: L2_Soldering_128x64
Min butthurt: 0
Max butthurt: 10
Min level: 2
Max level: 2
Weight: 3

Name: L3_Furippa3_128x64
Min butthurt: 0
Max butthurt: 6
Min level: 3
Max level: 3
Weight: 3

Name: L3_Hijack_radio_128x64
Min butthurt: 0
Max butthurt: 8
Min level: 3
Max level: 3
Weight: 3

Name: L3_Lab_research_128x54
Min butthurt: 0
Max butthurt: 10
Min level: 3
Max level: 3
Weight: 3

<<<<<<< HEAD
Name: L1_New_year_128x64
Min butthurt: 0
Max butthurt: 10
Min level: 1
Max level: 3
Weight: 2

Name: L3_Fireplace_128x64
Min butthurt: 0
Max butthurt: 13
Min level: 2
Max level: 3
Weight: 3

Name: L2_FlipperCity_128x64
Min butthurt: 0
Max butthurt: 13
Min level: 2
Max level: 3
Weight: 3

Name: L3_FlipperMustache_128x64
Min butthurt: 0
Max butthurt: 10
Min level: 3
Max level: 3
Weight: 2
=======
Name: L1_Sleigh_ride_128x64
Min butthurt: 0
Max butthurt: 14
Min level: 1
Max level: 3
Weight: 4
>>>>>>> 2c450bd8
<|MERGE_RESOLUTION|>--- conflicted
+++ resolved
@@ -141,7 +141,12 @@
 Max level: 3
 Weight: 3
 
-<<<<<<< HEAD
+Name: L1_Sleigh_ride_128x64
+Min butthurt: 0
+Max butthurt: 14
+Min level: 1
+Max level: 3
+Weight: 4
 Name: L1_New_year_128x64
 Min butthurt: 0
 Max butthurt: 10
@@ -168,12 +173,4 @@
 Max butthurt: 10
 Min level: 3
 Max level: 3
-Weight: 2
-=======
-Name: L1_Sleigh_ride_128x64
-Min butthurt: 0
-Max butthurt: 14
-Min level: 1
-Max level: 3
-Weight: 4
->>>>>>> 2c450bd8
+Weight: 2