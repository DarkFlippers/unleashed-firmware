--- conflicted
+++ resolved
@@ -5,11 +5,6 @@
     entry_point="picopass_app",
     cdefines=["APP_PICOPASS"],
     requires=["storage", "gui"],
-<<<<<<< HEAD
-    stack_size=1 * 1024,
-=======
     stack_size=4 * 1024,
-    icon="A_Plugins_14",
->>>>>>> 1457dd26
     order=30,
 )