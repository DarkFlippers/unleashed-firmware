#include "../weather_station_app_i.h"
#include "../views/weather_station_receiver.h"

static const NotificationSequence subghs_sequence_rx = {
    &message_green_255,

    &message_vibro_on,
    &message_note_c6,
    &message_delay_50,
    &message_sound_off,
    &message_vibro_off,

    &message_delay_50,
    NULL,
};

static const NotificationSequence subghs_sequence_rx_locked = {
    &message_green_255,

    &message_display_backlight_on,

    &message_vibro_on,
    &message_note_c6,
    &message_delay_50,
    &message_sound_off,
    &message_vibro_off,

    &message_delay_500,

    &message_display_backlight_off,
    NULL,
};

static void weather_station_scene_receiver_update_statusbar(void* context) {
    WeatherStationApp* app = context;
    FuriString* history_stat_str;
    history_stat_str = furi_string_alloc();
    if(!ws_history_get_text_space_left(app->txrx->history, history_stat_str)) {
        FuriString* frequency_str;
        FuriString* modulation_str;

        frequency_str = furi_string_alloc();
        modulation_str = furi_string_alloc();

        ws_get_frequency_modulation(app, frequency_str, modulation_str);

        ws_view_receiver_add_data_statusbar(
            app->ws_receiver,
            furi_string_get_cstr(frequency_str),
            furi_string_get_cstr(modulation_str),
            furi_string_get_cstr(history_stat_str));

        furi_string_free(frequency_str);
        furi_string_free(modulation_str);
    } else {
        ws_view_receiver_add_data_statusbar(
            app->ws_receiver, furi_string_get_cstr(history_stat_str), "", "");
    }
    furi_string_free(history_stat_str);
}

void weather_station_scene_receiver_callback(WSCustomEvent event, void* context) {
    furi_assert(context);
    WeatherStationApp* app = context;
    view_dispatcher_send_custom_event(app->view_dispatcher, event);
}

static void weather_station_scene_receiver_add_to_history_callback(
    SubGhzReceiver* receiver,
    SubGhzProtocolDecoderBase* decoder_base,
    void* context) {
    furi_assert(context);
    WeatherStationApp* app = context;
    FuriString* str_buff;
    str_buff = furi_string_alloc();

    if(ws_history_add_to_history(app->txrx->history, decoder_base, app->txrx->preset) ==
       WSHistoryStateAddKeyNewDada) {
        furi_string_reset(str_buff);

        ws_history_get_text_item_menu(
            app->txrx->history, str_buff, ws_history_get_item(app->txrx->history) - 1);
        ws_view_receiver_add_item_to_menu(
            app->ws_receiver,
            furi_string_get_cstr(str_buff),
            ws_history_get_type_protocol(
                app->txrx->history, ws_history_get_item(app->txrx->history) - 1));

        weather_station_scene_receiver_update_statusbar(app);
        notification_message(app->notifications, &sequence_blink_green_10);
        if(app->lock != WSLockOn) {
            notification_message(app->notifications, &subghs_sequence_rx);
        } else {
            notification_message(app->notifications, &subghs_sequence_rx_locked);
        }
    }
    subghz_receiver_reset(receiver);
    furi_string_free(str_buff);
    app->txrx->rx_key_state = WSRxKeyStateAddKey;
}

void weather_station_scene_receiver_on_enter(void* context) {
    WeatherStationApp* app = context;

    FuriString* str_buff;
    str_buff = furi_string_alloc();

    if(app->txrx->rx_key_state == WSRxKeyStateIDLE) {
        ws_preset_init(app, "AM650", subghz_setting_get_default_frequency(app->setting), NULL, 0);
        ws_history_reset(app->txrx->history);
        app->txrx->rx_key_state = WSRxKeyStateStart;
    }

    ws_view_receiver_set_lock(app->ws_receiver, app->lock);

    //Load history to receiver
    ws_view_receiver_exit(app->ws_receiver);
    for(uint8_t i = 0; i < ws_history_get_item(app->txrx->history); i++) {
        furi_string_reset(str_buff);
        ws_history_get_text_item_menu(app->txrx->history, str_buff, i);
        ws_view_receiver_add_item_to_menu(
            app->ws_receiver,
            furi_string_get_cstr(str_buff),
            ws_history_get_type_protocol(app->txrx->history, i));
        app->txrx->rx_key_state = WSRxKeyStateAddKey;
    }
    furi_string_free(str_buff);
    weather_station_scene_receiver_update_statusbar(app);

    ws_view_receiver_set_callback(app->ws_receiver, weather_station_scene_receiver_callback, app);
    subghz_receiver_set_rx_callback(
        app->txrx->receiver, weather_station_scene_receiver_add_to_history_callback, app);

    if(app->txrx->txrx_state == WSTxRxStateRx) {
        ws_rx_end(app);
    };
    if((app->txrx->txrx_state == WSTxRxStateIDLE) || (app->txrx->txrx_state == WSTxRxStateSleep)) {
        ws_begin(
            app,
            subghz_setting_get_preset_data_by_name(
                app->setting, furi_string_get_cstr(app->txrx->preset->name)));

        ws_rx(app, app->txrx->preset->frequency);
    }

    ws_view_receiver_set_idx_menu(app->ws_receiver, app->txrx->idx_menu_chosen);
    view_dispatcher_switch_to_view(app->view_dispatcher, WeatherStationViewReceiver);
}

bool weather_station_scene_receiver_on_event(void* context, SceneManagerEvent event) {
    WeatherStationApp* app = context;
    bool consumed = false;
    if(event.type == SceneManagerEventTypeCustom) {
        switch(event.event) {
        case WSCustomEventViewReceiverBack:
            // Stop CC1101 Rx
            if(app->txrx->txrx_state == WSTxRxStateRx) {
                ws_rx_end(app);
                ws_sleep(app);
            };
            app->txrx->hopper_state = WSHopperStateOFF;
            app->txrx->idx_menu_chosen = 0;
            subghz_receiver_set_rx_callback(app->txrx->receiver, NULL, app);

            app->txrx->rx_key_state = WSRxKeyStateIDLE;
            ws_preset_init(
                app, "AM650", subghz_setting_get_default_frequency(app->setting), NULL, 0);
            scene_manager_search_and_switch_to_previous_scene(
                app->scene_manager, WeatherStationSceneStart);
            consumed = true;
            break;
        case WSCustomEventViewReceiverOK:
            app->txrx->idx_menu_chosen = ws_view_receiver_get_idx_menu(app->ws_receiver);
            scene_manager_next_scene(app->scene_manager, WeatherStationSceneReceiverInfo);
            consumed = true;
            break;
        case WSCustomEventViewReceiverConfig:
            app->txrx->idx_menu_chosen = ws_view_receiver_get_idx_menu(app->ws_receiver);
            scene_manager_next_scene(app->scene_manager, WeatherStationSceneReceiverConfig);
            consumed = true;
            break;
        case WSCustomEventViewReceiverOffDisplay:
            notification_message(app->notifications, &sequence_display_backlight_off);
            consumed = true;
            break;
        case WSCustomEventViewReceiverUnlock:
            app->lock = WSLockOff;
            consumed = true;
            break;
        default:
            break;
        }
    } else if(event.type == SceneManagerEventTypeTick) {
        if(app->txrx->hopper_state != WSHopperStateOFF) {
            ws_hopper_update(app);
            weather_station_scene_receiver_update_statusbar(app);
        }
        // Get current RSSI
        float rssi = furi_hal_subghz_get_rssi();
<<<<<<< HEAD
        ws_receiver_rssi(app->ws_receiver, rssi);
=======
        ws_view_receiver_set_rssi(app->ws_receiver, rssi);
>>>>>>> 0a3ff7f8

        if(app->txrx->txrx_state == WSTxRxStateRx) {
            notification_message(app->notifications, &sequence_blink_cyan_10);
        }
    }
    return consumed;
}

void weather_station_scene_receiver_on_exit(void* context) {
    UNUSED(context);
}<|MERGE_RESOLUTION|>--- conflicted
+++ resolved
@@ -197,11 +197,7 @@
         }
         // Get current RSSI
         float rssi = furi_hal_subghz_get_rssi();
-<<<<<<< HEAD
-        ws_receiver_rssi(app->ws_receiver, rssi);
-=======
         ws_view_receiver_set_rssi(app->ws_receiver, rssi);
->>>>>>> 0a3ff7f8
 
         if(app->txrx->txrx_state == WSTxRxStateRx) {
             notification_message(app->notifications, &sequence_blink_cyan_10);
