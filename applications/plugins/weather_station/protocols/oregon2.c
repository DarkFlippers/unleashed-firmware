--- conflicted
+++ resolved
@@ -360,12 +360,7 @@
 const SubGhzProtocol ws_protocol_oregon2 = {
     .name = WS_PROTOCOL_OREGON2_NAME,
     .type = SubGhzProtocolWeatherStation,
-<<<<<<< HEAD
-    .flag = SubGhzProtocolFlag_433 | SubGhzProtocolFlag_315 | SubGhzProtocolFlag_868 |
-            SubGhzProtocolFlag_AM | SubGhzProtocolFlag_Decodable,
-=======
     .flag = SubGhzProtocolFlag_433 | SubGhzProtocolFlag_AM | SubGhzProtocolFlag_Decodable,
->>>>>>> a8edb41e
 
     .decoder = &ws_protocol_oregon2_decoder,
 };