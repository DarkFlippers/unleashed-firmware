App(
    appid="Music_Player",
    name="Music Player",
    apptype=FlipperAppType.PLUGIN,
    entry_point="music_player_app",
    cdefines=["APP_MUSIC_PLAYER"],
    requires=[
        "gui",
        "dialogs",
    ],
    provides=["music_player_start"],
    stack_size=2 * 1024,
<<<<<<< HEAD
    order=45,
    fap_icon="../../../assets/icons/Archive/music_10px.png",
    fap_category="Music",
=======
    order=20,
    fap_icon="icons/music_10px.png",
    fap_category="Misc",
    fap_icon_assets="icons",
>>>>>>> 9cd0592a
)

App(
    appid="music_player_start",
    apptype=FlipperAppType.STARTUP,
    entry_point="music_player_on_system_start",
    requires=["music_player"],
    order=30,
)<|MERGE_RESOLUTION|>--- conflicted
+++ resolved
@@ -10,16 +10,10 @@
     ],
     provides=["music_player_start"],
     stack_size=2 * 1024,
-<<<<<<< HEAD
-    order=45,
-    fap_icon="../../../assets/icons/Archive/music_10px.png",
-    fap_category="Music",
-=======
     order=20,
     fap_icon="icons/music_10px.png",
-    fap_category="Misc",
     fap_icon_assets="icons",
->>>>>>> 9cd0592a
+    fap_category="Music",
 )
 
 App(
