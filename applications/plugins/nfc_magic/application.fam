--- conflicted
+++ resolved
@@ -10,13 +10,8 @@
     ],
     stack_size=4 * 1024,
     order=30,
-<<<<<<< HEAD
     fap_icon="../../../assets/icons/Archive/Nfc_10px.png",
-    fap_category="Tools",
-=======
-    fap_icon="../../../assets/icons/Archive/125_10px.png",
     fap_category="NFC",
->>>>>>> 9ae58f54
     fap_private_libs=[
         Lib(
             name="magic",
