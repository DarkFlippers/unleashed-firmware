--- conflicted
+++ resolved
@@ -564,11 +564,7 @@
     furi_hal_bus_enable(FuriHalBusTIM17);
 
     // Configure TIM
-<<<<<<< HEAD
-    //Set the timer resolution to 2 �s
-=======
     //Set the timer resolution to 2 us
->>>>>>> 7a45db38
     LL_TIM_SetPrescaler(TIM17, (64 << 1) - 1);
     LL_TIM_SetCounterMode(TIM17, LL_TIM_COUNTERMODE_UP);
     LL_TIM_SetAutoReload(TIM17, 0xFFFF);
@@ -749,11 +745,7 @@
     furi_hal_bus_enable(FuriHalBusTIM17);
 
     // Configure TIM
-<<<<<<< HEAD
-    // Set the timer resolution to 2 �s
-=======
     // Set the timer resolution to 2 us
->>>>>>> 7a45db38
     LL_TIM_SetPrescaler(TIM17, (64 << 1) - 1);
     LL_TIM_SetCounterMode(TIM17, LL_TIM_COUNTERMODE_UP);
     LL_TIM_SetAutoReload(TIM17, 0xFFFF);
