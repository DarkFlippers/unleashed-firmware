#include <toolbox/version.h>
#include <furi.h>
#include <furi_hal.h>
#include <dolphin/helpers/dolphin_state.h>
#include <dolphin/dolphin.h>

#include "../desktop_i.h"
#include "desktop_view_debug.h"

void desktop_debug_set_callback(
    DesktopDebugView* debug_view,
    DesktopDebugViewCallback callback,
    void* context) {
    furi_assert(debug_view);
    furi_assert(callback);
    debug_view->callback = callback;
    debug_view->context = context;
}

void desktop_debug_render(Canvas* canvas, void* model) {
    UNUSED(model);
    canvas_clear(canvas);
    const Version* ver;
    char buffer[64];

    canvas_set_color(canvas, ColorBlack);
    canvas_set_font(canvas, FontPrimary);

    uint32_t uptime = furi_get_tick() / furi_kernel_get_tick_frequency();
    snprintf(
        buffer,
        sizeof(buffer),
        "Uptime: %luh%lum%lus",
        uptime / 60 / 60,
        uptime / 60 % 60,
        uptime % 60);
    canvas_draw_str_aligned(canvas, 64, 1 + STATUS_BAR_Y_SHIFT, AlignCenter, AlignTop, buffer);

    canvas_set_font(canvas, FontSecondary);

<<<<<<< HEAD
    if(m->screen != DesktopViewStatsMeta) {
        // Hardware version
        const char* my_name = furi_hal_version_get_name_ptr();
        snprintf(
            buffer,
            sizeof(buffer),
            "%d.F%dB%dC%d %s %s",
            furi_hal_version_get_hw_version(),
            furi_hal_version_get_hw_target(),
            furi_hal_version_get_hw_body(),
            furi_hal_version_get_hw_connect(),
            furi_hal_version_get_hw_region_name_otp(),
            my_name ? my_name : "Unknown");
        canvas_draw_str(canvas, 0, 19 + STATUS_BAR_Y_SHIFT, buffer);

        ver = furi_hal_version_get_firmware_version();
        const BleGlueC2Info* c2_ver = NULL;
=======
    // Hardware version
    const char* my_name = furi_hal_version_get_name_ptr();
    snprintf(
        buffer,
        sizeof(buffer),
        "%d.F%dB%dC%d %s:%s %s",
        furi_hal_version_get_hw_version(),
        furi_hal_version_get_hw_target(),
        furi_hal_version_get_hw_body(),
        furi_hal_version_get_hw_connect(),
        furi_hal_version_get_hw_region_name(),
        furi_hal_region_get_name(),
        my_name ? my_name : "Unknown");
    canvas_draw_str(canvas, 0, 19 + STATUS_BAR_Y_SHIFT, buffer);

    ver = furi_hal_version_get_firmware_version();
    const BleGlueC2Info* c2_ver = NULL;
>>>>>>> 6605740c
#ifdef SRV_BT
    c2_ver = ble_glue_get_c2_info();
#endif
    if(!ver) { //-V1051
        canvas_draw_str(canvas, 0, 30 + STATUS_BAR_Y_SHIFT, "No info");
        return;
    }

    snprintf(
        buffer, sizeof(buffer), "%s [%s]", version_get_version(ver), version_get_builddate(ver));
    canvas_draw_str(canvas, 0, 30 + STATUS_BAR_Y_SHIFT, buffer);

    uint16_t api_major, api_minor;
    furi_hal_info_get_api_version(&api_major, &api_minor);
    snprintf(
        buffer,
        sizeof(buffer),
        "%s%s [%d.%d] %s",
        version_get_dirty_flag(ver) ? "[!] " : "",
        version_get_githash(ver),
        api_major,
        api_minor,
        c2_ver ? c2_ver->StackTypeString : "<none>");
    canvas_draw_str(canvas, 0, 40 + STATUS_BAR_Y_SHIFT, buffer);

    snprintf(
        buffer, sizeof(buffer), "[%d] %s", version_get_target(ver), version_get_gitbranch(ver));
    canvas_draw_str(canvas, 0, 50 + STATUS_BAR_Y_SHIFT, buffer);
}

View* desktop_debug_get_view(DesktopDebugView* debug_view) {
    furi_assert(debug_view);
    return debug_view->view;
}

static bool desktop_debug_input(InputEvent* event, void* context) {
    furi_assert(event);
    furi_assert(context);

    DesktopDebugView* debug_view = context;

    if(event->key == InputKeyBack && event->type == InputTypeShort) {
        debug_view->callback(DesktopDebugEventExit, debug_view->context);
    }

    return true;
}

static void desktop_debug_enter(void* context) {
    DesktopDebugView* debug_view = context;
    furi_timer_start(debug_view->timer, furi_ms_to_ticks(1000));
}

static void desktop_debug_exit(void* context) {
    DesktopDebugView* debug_view = context;
    furi_timer_stop(debug_view->timer);
}
void desktop_debug_timer(void* context) {
    DesktopDebugView* debug_view = context;
    view_get_model(debug_view->view);
    view_commit_model(debug_view->view, true);
}

DesktopDebugView* desktop_debug_alloc() {
    DesktopDebugView* debug_view = malloc(sizeof(DesktopDebugView));
    debug_view->view = view_alloc();
    debug_view->timer = furi_timer_alloc(desktop_debug_timer, FuriTimerTypePeriodic, debug_view);
    view_set_context(debug_view->view, debug_view);
    view_set_draw_callback(debug_view->view, (ViewDrawCallback)desktop_debug_render);
    view_set_input_callback(debug_view->view, desktop_debug_input);
    view_set_enter_callback(debug_view->view, desktop_debug_enter);
    view_set_exit_callback(debug_view->view, desktop_debug_exit);

    return debug_view;
}

void desktop_debug_free(DesktopDebugView* debug_view) {
    furi_assert(debug_view);

    furi_timer_free(debug_view->timer);
    view_free(debug_view->view);
    free(debug_view);
}<|MERGE_RESOLUTION|>--- conflicted
+++ resolved
@@ -38,8 +38,6 @@
 
     canvas_set_font(canvas, FontSecondary);
 
-<<<<<<< HEAD
-    if(m->screen != DesktopViewStatsMeta) {
         // Hardware version
         const char* my_name = furi_hal_version_get_name_ptr();
         snprintf(
@@ -54,27 +52,8 @@
             my_name ? my_name : "Unknown");
         canvas_draw_str(canvas, 0, 19 + STATUS_BAR_Y_SHIFT, buffer);
 
-        ver = furi_hal_version_get_firmware_version();
-        const BleGlueC2Info* c2_ver = NULL;
-=======
-    // Hardware version
-    const char* my_name = furi_hal_version_get_name_ptr();
-    snprintf(
-        buffer,
-        sizeof(buffer),
-        "%d.F%dB%dC%d %s:%s %s",
-        furi_hal_version_get_hw_version(),
-        furi_hal_version_get_hw_target(),
-        furi_hal_version_get_hw_body(),
-        furi_hal_version_get_hw_connect(),
-        furi_hal_version_get_hw_region_name(),
-        furi_hal_region_get_name(),
-        my_name ? my_name : "Unknown");
-    canvas_draw_str(canvas, 0, 19 + STATUS_BAR_Y_SHIFT, buffer);
-
     ver = furi_hal_version_get_firmware_version();
     const BleGlueC2Info* c2_ver = NULL;
->>>>>>> 6605740c
 #ifdef SRV_BT
     c2_ver = ble_glue_get_c2_info();
 #endif
