--- conflicted
+++ resolved
@@ -434,62 +434,6 @@
     return desktop;
 }
 
-<<<<<<< HEAD
-void desktop_free(Desktop* desktop) {
-    furi_assert(desktop);
-    furi_check(furi_record_destroy(RECORD_DESKTOP));
-
-    furi_pubsub_unsubscribe(
-        loader_get_pubsub(desktop->loader), desktop->app_start_stop_subscription);
-
-    if(desktop->input_events_subscription) {
-        furi_pubsub_unsubscribe(desktop->input_events_pubsub, desktop->input_events_subscription);
-        desktop->input_events_subscription = NULL;
-    }
-
-    desktop->loader = NULL;
-    desktop->input_events_pubsub = NULL;
-    furi_record_close(RECORD_LOADER);
-    furi_record_close(RECORD_NOTIFICATION);
-    furi_record_close(RECORD_INPUT_EVENTS);
-
-    view_dispatcher_remove_view(desktop->view_dispatcher, DesktopViewIdMain);
-    view_dispatcher_remove_view(desktop->view_dispatcher, DesktopViewIdLockMenu);
-    view_dispatcher_remove_view(desktop->view_dispatcher, DesktopViewIdLocked);
-    view_dispatcher_remove_view(desktop->view_dispatcher, DesktopViewIdDebug);
-    view_dispatcher_remove_view(desktop->view_dispatcher, DesktopViewIdHwMismatch);
-    view_dispatcher_remove_view(desktop->view_dispatcher, DesktopViewIdPinInput);
-    view_dispatcher_remove_view(desktop->view_dispatcher, DesktopViewIdPinTimeout);
-
-    view_dispatcher_free(desktop->view_dispatcher);
-    scene_manager_free(desktop->scene_manager);
-
-    animation_manager_free(desktop->animation_manager);
-    view_stack_free(desktop->main_view_stack);
-    desktop_main_free(desktop->main_view);
-    view_stack_free(desktop->locked_view_stack);
-    desktop_view_locked_free(desktop->locked_view);
-    desktop_lock_menu_free(desktop->lock_menu);
-    desktop_view_locked_free(desktop->locked_view);
-    desktop_debug_free(desktop->debug_view);
-    popup_free(desktop->hw_mismatch_popup);
-    desktop_view_pin_timeout_free(desktop->pin_timeout_view);
-
-    furi_record_close(RECORD_GUI);
-    desktop->gui = NULL;
-
-    furi_thread_free(desktop->scene_thread);
-
-    furi_record_close("menu");
-
-    furi_timer_free(desktop->auto_lock_timer);
-    furi_timer_free(desktop->update_clock_timer);
-
-    free(desktop);
-}
-
-=======
->>>>>>> 5c234c21
 static bool desktop_check_file_flag(const char* flag_path) {
     Storage* storage = furi_record_open(RECORD_STORAGE);
     bool exists = storage_common_stat(storage, flag_path, NULL) == FSE_OK;
