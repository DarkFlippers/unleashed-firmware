#include <furi.h>
#include <furi_hal.h>
#include <applications.h>
#include <assets_icons.h>
#include <loader/loader.h>

#include "../desktop_i.h"
#include "../views/desktop_events.h"
#include "../views/desktop_view_main.h"
#include "desktop_scene.h"
#include "desktop_scene_i.h"

#define TAG "DesktopSrv"

<<<<<<< HEAD
#define FAP_LOADER_APP_NAME "Applications"
=======
#define MUSIC_PLAYER_APP EXT_PATH("/apps/Media/music_player.fap")
#define SNAKE_GAME_APP EXT_PATH("/apps/Games/snake_game.fap")
#define CLOCK_APP EXT_PATH("/apps/Tools/clock.fap")
>>>>>>> 761a14e6

static void desktop_scene_main_new_idle_animation_callback(void* context) {
    furi_assert(context);
    Desktop* desktop = context;
    view_dispatcher_send_custom_event(
        desktop->view_dispatcher, DesktopAnimationEventNewIdleAnimation);
}

static void desktop_scene_main_check_animation_callback(void* context) {
    furi_assert(context);
    Desktop* desktop = context;
    view_dispatcher_send_custom_event(
        desktop->view_dispatcher, DesktopAnimationEventCheckAnimation);
}

static void desktop_scene_main_interact_animation_callback(void* context) {
    furi_assert(context);
    Desktop* desktop = context;
    view_dispatcher_send_custom_event(
        desktop->view_dispatcher, DesktopAnimationEventInteractAnimation);
}

#ifdef APP_ARCHIVE
static void
    desktop_switch_to_app(Desktop* desktop, const FlipperInternalApplication* flipper_app) {
    furi_assert(desktop);
    furi_assert(flipper_app);
    furi_assert(flipper_app->app);
    furi_assert(flipper_app->name);

    if(furi_thread_get_state(desktop->scene_thread) != FuriThreadStateStopped) {
        FURI_LOG_E("Desktop", "Thread is already running");
        return;
    }

    FuriHalRtcHeapTrackMode mode = furi_hal_rtc_get_heap_track_mode();
    if(mode > FuriHalRtcHeapTrackModeNone) {
        furi_thread_enable_heap_trace(desktop->scene_thread);
    } else {
        furi_thread_disable_heap_trace(desktop->scene_thread);
    }

    furi_thread_set_name(desktop->scene_thread, flipper_app->name);
    furi_thread_set_stack_size(desktop->scene_thread, flipper_app->stack_size);
    furi_thread_set_callback(desktop->scene_thread, flipper_app->app);

    furi_thread_start(desktop->scene_thread);
}
#endif

static void desktop_scene_main_open_app_or_profile(Desktop* desktop, const char* path) {
    if(loader_start_with_gui_error(desktop->loader, path, NULL) != LoaderStatusOk) {
        loader_start(desktop->loader, "Passport", NULL, NULL);
    }
}

static void desktop_scene_main_start_favorite(Desktop* desktop, FavoriteApp* application) {
    if(strlen(application->name_or_path) > 0) {
        loader_start_with_gui_error(desktop->loader, application->name_or_path, NULL);
    } else {
<<<<<<< HEAD
        // No favourite app is set! So we skipping this part
        return;
        //status = loader_start(desktop->loader, FAP_LOADER_APP_NAME, NULL);
    }

    if(status != LoaderStatusOk) {
        FURI_LOG_E(TAG, "loader_start failed: %d", status);
=======
        loader_start(desktop->loader, LOADER_APPLICATIONS_NAME, NULL, NULL);
>>>>>>> 761a14e6
    }
}

void desktop_scene_main_callback(DesktopEvent event, void* context) {
    Desktop* desktop = (Desktop*)context;
    if(desktop->in_transition) return;
    view_dispatcher_send_custom_event(desktop->view_dispatcher, event);
}

void desktop_scene_main_on_enter(void* context) {
    Desktop* desktop = (Desktop*)context;
    DesktopMainView* main_view = desktop->main_view;

    animation_manager_set_context(desktop->animation_manager, desktop);
    animation_manager_set_new_idle_callback(
        desktop->animation_manager, desktop_scene_main_new_idle_animation_callback);
    animation_manager_set_check_callback(
        desktop->animation_manager, desktop_scene_main_check_animation_callback);
    animation_manager_set_interact_callback(
        desktop->animation_manager, desktop_scene_main_interact_animation_callback);

    desktop_main_set_callback(main_view, desktop_scene_main_callback, desktop);

    view_dispatcher_switch_to_view(desktop->view_dispatcher, DesktopViewIdMain);
}

bool desktop_scene_main_on_event(void* context, SceneManagerEvent event) {
    Desktop* desktop = (Desktop*)context;
    bool consumed = false;

    if(event.type == SceneManagerEventTypeCustom) {
        switch(event.event) {
        case DesktopMainEventOpenMenu: {
            Loader* loader = furi_record_open(RECORD_LOADER);
            loader_show_menu(loader);
            furi_record_close(RECORD_LOADER);
            consumed = true;
        } break;

        case DesktopMainEventOpenLockMenu:
            scene_manager_next_scene(desktop->scene_manager, DesktopSceneLockMenu);
            consumed = true;
            break;

        case DesktopMainEventOpenDebug:
            scene_manager_next_scene(desktop->scene_manager, DesktopSceneDebug);
            consumed = true;
            break;

        case DesktopMainEventLock:
            scene_manager_set_scene_state(desktop->scene_manager, DesktopSceneLockMenu, 0);
            desktop_lock(desktop);
            consumed = true;
            break;

        case DesktopMainEventOpenArchive:
#ifdef APP_ARCHIVE
            desktop_switch_to_app(desktop, &FLIPPER_ARCHIVE);
#endif
            consumed = true;
            break;

        case DesktopMainEventOpenPowerOff: {
            loader_start(desktop->loader, "Power", "off", NULL);
            consumed = true;
            break;
        }

        case DesktopMainEventOpenFavoritePrimary:
            DESKTOP_SETTINGS_LOAD(&desktop->settings);
            desktop_scene_main_start_favorite(desktop, &desktop->settings.favorite_primary);
            consumed = true;
            break;
        case DesktopMainEventOpenFavoriteSecondary:
            DESKTOP_SETTINGS_LOAD(&desktop->settings);
            desktop_scene_main_start_favorite(desktop, &desktop->settings.favorite_secondary);
            consumed = true;
            break;
        case DesktopMainEventOpenFavoriteTertiary:
            DESKTOP_SETTINGS_LOAD(&desktop->settings);
            desktop_scene_main_start_favorite(desktop, &desktop->settings.favorite_tertiary);
            consumed = true;
            break;
        case DesktopAnimationEventCheckAnimation:
            animation_manager_check_blocking_process(desktop->animation_manager);
            consumed = true;
            break;
        case DesktopAnimationEventNewIdleAnimation:
            animation_manager_new_idle_process(desktop->animation_manager);
            consumed = true;
            break;
        case DesktopAnimationEventInteractAnimation:
            if(!animation_manager_interact_process(desktop->animation_manager)) {
                loader_start(desktop->loader, "Passport", NULL, NULL);
            }
            consumed = true;
            break;
        case DesktopMainEventOpenPassport: {
            loader_start(desktop->loader, "Passport", NULL, NULL);
            break;
        }
        case DesktopMainEventOpenGameMenu: {
            desktop_scene_main_open_app_or_profile(desktop, EXT_PATH("/apps/Games/snake.fap"));
            break;
        }
        case DesktopMainEventOpenTetris: {
            desktop_scene_main_open_app_or_profile(desktop, EXT_PATH("/apps/Games/tetris.fap"));
            break;
        }
        case DesktopMainEventOpenArkanoid: {
            desktop_scene_main_open_app_or_profile(desktop, EXT_PATH("/apps/Games/arkanoid.fap"));
            break;
        }
        case DesktopMainEventOpenDOOM: {
            desktop_scene_main_open_app_or_profile(desktop, EXT_PATH("/apps/Games/doom.fap"));
            break;
        }
        case DesktopMainEventOpenZombiez: {
            desktop_scene_main_open_app_or_profile(desktop, EXT_PATH("/apps/Games/zombiez.fap"));
            break;
        }
        case DesktopMainEventOpenHeap: {
            desktop_scene_main_open_app_or_profile(
                desktop, EXT_PATH("/apps/Games/heap_defence.fap"));
            break;
        }
        case DesktopLockedEventUpdate:
            desktop_view_locked_update(desktop->locked_view);
            consumed = true;
            break;

        default:
            break;
        }
    }

    return consumed;
}

void desktop_scene_main_on_exit(void* context) {
    Desktop* desktop = (Desktop*)context;

    animation_manager_set_new_idle_callback(desktop->animation_manager, NULL);
    animation_manager_set_check_callback(desktop->animation_manager, NULL);
    animation_manager_set_interact_callback(desktop->animation_manager, NULL);
    animation_manager_set_context(desktop->animation_manager, desktop);
}<|MERGE_RESOLUTION|>--- conflicted
+++ resolved
@@ -12,13 +12,7 @@
 
 #define TAG "DesktopSrv"
 
-<<<<<<< HEAD
 #define FAP_LOADER_APP_NAME "Applications"
-=======
-#define MUSIC_PLAYER_APP EXT_PATH("/apps/Media/music_player.fap")
-#define SNAKE_GAME_APP EXT_PATH("/apps/Games/snake_game.fap")
-#define CLOCK_APP EXT_PATH("/apps/Tools/clock.fap")
->>>>>>> 761a14e6
 
 static void desktop_scene_main_new_idle_animation_callback(void* context) {
     furi_assert(context);
@@ -79,17 +73,9 @@
     if(strlen(application->name_or_path) > 0) {
         loader_start_with_gui_error(desktop->loader, application->name_or_path, NULL);
     } else {
-<<<<<<< HEAD
         // No favourite app is set! So we skipping this part
         return;
         //status = loader_start(desktop->loader, FAP_LOADER_APP_NAME, NULL);
-    }
-
-    if(status != LoaderStatusOk) {
-        FURI_LOG_E(TAG, "loader_start failed: %d", status);
-=======
-        loader_start(desktop->loader, LOADER_APPLICATIONS_NAME, NULL, NULL);
->>>>>>> 761a14e6
     }
 }
 
