--- conflicted
+++ resolved
@@ -22,19 +22,6 @@
     BtStatusConnected,
 } BtStatus;
 
-<<<<<<< HEAD
-typedef enum {
-    BtProfileSerial,
-    BtProfileHidKeyboard,
-} BtProfile;
-
-typedef struct {
-    uint8_t rssi;
-    uint32_t since;
-} BtRssi;
-
-=======
->>>>>>> 4e1089ec
 typedef void (*BtStatusChangedCallback)(BtStatus status, void* context);
 
 /** Change BLE Profile
