/**
 * @file canvas_i.h
 * GUI: internal Canvas API
 */

#pragma once

#include "canvas.h"
#include <u8g2.h>
#include <toolbox/compress.h>

#ifdef __cplusplus
extern "C" {
#endif

/** Canvas structure
 */
struct Canvas {
    u8g2_t fb;
    CanvasOrientation orientation;
    uint8_t offset_x;
    uint8_t offset_y;
    uint8_t width;
    uint8_t height;
    CompressIcon* compress_icon;
};

/** Allocate memory and initialize canvas
 *
 * @return     Canvas instance
 */
Canvas* canvas_init();

/** Free canvas memory
 *
 * @param      canvas  Canvas instance
 */
void canvas_free(Canvas* canvas);

/** Get canvas buffer.
 *
 * @param      canvas  Canvas instance
 *
 * @return     pointer to buffer
 */
uint8_t* canvas_get_buffer(Canvas* canvas);

/** Get canvas buffer size.
 *
 * @param      canvas  Canvas instance
 *
 * @return     size of canvas in bytes
 */
size_t canvas_get_buffer_size(const Canvas* canvas);

/** Set drawing region relative to real screen buffer
 *
 * @param      canvas    Canvas instance
 * @param      offset_x  x coordinate offset
 * @param      offset_y  y coordinate offset
 * @param      width     width
 * @param      height    height
 */
void canvas_frame_set(
    Canvas* canvas,
    uint8_t offset_x,
    uint8_t offset_y,
    uint8_t width,
    uint8_t height);

/** Set canvas orientation
 *
 * @param      canvas       Canvas instance
 * @param      orientation  CanvasOrientation
 */
void canvas_set_orientation(Canvas* canvas, CanvasOrientation orientation);

/** Get canvas orientation
 *
 * @param      canvas  Canvas instance
 *
 * @return     CanvasOrientation
 */
CanvasOrientation canvas_get_orientation(const Canvas* canvas);

/** Draw a u8g2 bitmap
 *
 * @param      canvas   Canvas instance
 * @param      x        x coordinate
 * @param      y        y coordinate
 * @param      width    width
 * @param      height   height
 * @param      bitmap   bitmap
 * @param      rotation rotation
 */
void canvas_draw_u8g2_bitmap(
    u8g2_t* u8g2,
    uint8_t x,
    uint8_t y,
    uint8_t width,
    uint8_t height,
    const uint8_t* bitmap,
<<<<<<< HEAD
    uint8_t rotation);

#ifdef __cplusplus
}
#endif
=======
    IconRotation rotation);
>>>>>>> 1543170f
<|MERGE_RESOLUTION|>--- conflicted
+++ resolved
@@ -100,12 +100,8 @@
     uint8_t width,
     uint8_t height,
     const uint8_t* bitmap,
-<<<<<<< HEAD
-    uint8_t rotation);
+    IconRotation rotation);
 
 #ifdef __cplusplus
 }
-#endif
-=======
-    IconRotation rotation);
->>>>>>> 1543170f
+#endif