#include "file_browser_worker.h"

#include <storage/filesystem_api_defines.h>
#include <storage/storage.h>

#include <toolbox/path.h>
#include <core/check.h>
#include <core/common_defines.h>
#include <furi.h>

#include <m-array.h>
#include <stdbool.h>
#include <stddef.h>

#define TAG "BrowserWorker"

#define ASSETS_DIR "assets"
#define BROWSER_ROOT STORAGE_ANY_PATH_PREFIX
#define FILE_NAME_LEN_MAX 256
#define LONG_LOAD_THRESHOLD 100

typedef enum {
    WorkerEvtStop = (1 << 0),
    WorkerEvtLoad = (1 << 1),
    WorkerEvtFolderEnter = (1 << 2),
    WorkerEvtFolderExit = (1 << 3),
    WorkerEvtFolderRefresh = (1 << 4),
    WorkerEvtConfigChange = (1 << 5),
} WorkerEvtFlags;

#define WORKER_FLAGS_ALL                                                          \
    (WorkerEvtStop | WorkerEvtLoad | WorkerEvtFolderEnter | WorkerEvtFolderExit | \
     WorkerEvtFolderRefresh | WorkerEvtConfigChange)

ARRAY_DEF(idx_last_array, int32_t)

struct BrowserWorker {
    FuriThread* thread;

    FuriString* filter_extension;
    FuriString* path_start;
    FuriString* path_current;
    FuriString* path_next;
    int32_t item_sel_idx;
    uint32_t load_offset;
    uint32_t load_count;
    bool skip_assets;
    bool hide_dot_files;
    idx_last_array_t idx_last;

    void* cb_ctx;
    BrowserWorkerFolderOpenCallback folder_cb;
    BrowserWorkerListLoadCallback list_load_cb;
    BrowserWorkerListItemCallback list_item_cb;
    BrowserWorkerLongLoadCallback long_load_cb;
};

static bool browser_path_is_file(FuriString* path) {
    bool state = false;
    FileInfo file_info;
    Storage* storage = furi_record_open(RECORD_STORAGE);
    if(storage_common_stat(storage, furi_string_get_cstr(path), &file_info) == FSE_OK) {
        if(!file_info_is_dir(&file_info)) {
            state = true;
        }
    }
    furi_record_close(RECORD_STORAGE);
    return state;
}

static bool browser_path_trim(FuriString* path) {
    bool is_root = false;
    size_t filename_start = furi_string_search_rchar(path, '/');
    furi_string_left(path, filename_start);
    if((furi_string_empty(path)) || (filename_start == FURI_STRING_FAILURE)) {
        furi_string_set(path, BROWSER_ROOT);
        is_root = true;
    }
    return is_root;
}

static bool browser_filter_by_name(BrowserWorker* browser, FuriString* name, bool is_folder) {
    // Skip dot files if enabled
    if(browser->hide_dot_files) {
        if(furi_string_start_with_str(name, ".")) {
            return false;
        }
    }

    if(is_folder) {
        // Skip assets folders (if enabled)
        if(browser->skip_assets) {
            return ((furi_string_cmp_str(name, ASSETS_DIR) == 0) ? (false) : (true));
        } else {
            return true;
        }
    } else {
        // Filter files by extension
        if((furi_string_empty(browser->filter_extension)) ||
           (furi_string_cmp_str(browser->filter_extension, "*") == 0)) {
            return true;
        }
        if(furi_string_end_with(name, browser->filter_extension)) {
            return true;
        }
    }
    return false;
}

static bool browser_folder_check_and_switch(FuriString* path) {
    FileInfo file_info;
    Storage* storage = furi_record_open(RECORD_STORAGE);
    bool is_root = false;

    if(furi_string_search_rchar(path, '/') == 0) {
        is_root = true;
    }

    while(1) {
        // Check if folder is existing and navigate back if not
        if(storage_common_stat(storage, furi_string_get_cstr(path), &file_info) == FSE_OK) {
            if(file_info_is_dir(&file_info)) {
                break;
            }
        }
        if(is_root) {
            break;
        }
        is_root = browser_path_trim(path);
    }
    furi_record_close(RECORD_STORAGE);
    return is_root;
}

static bool browser_folder_init(
    BrowserWorker* browser,
    FuriString* path,
    FuriString* filename,
    uint32_t* item_cnt,
    int32_t* file_idx) {
    bool state = false;
    FileInfo file_info;
    uint32_t total_files_cnt = 0;

    Storage* storage = furi_record_open(RECORD_STORAGE);
    File* directory = storage_file_alloc(storage);

    char name_temp[FILE_NAME_LEN_MAX];
    FuriString* name_str;
    name_str = furi_string_alloc();

    *item_cnt = 0;
    *file_idx = -1;

    if(storage_dir_open(directory, furi_string_get_cstr(path))) {
        state = true;
        while(1) {
            if(!storage_dir_read(directory, &file_info, name_temp, FILE_NAME_LEN_MAX)) {
                break;
            }
            if((storage_file_get_error(directory) == FSE_OK) && (name_temp[0] != '\0')) {
                total_files_cnt++;
                furi_string_set(name_str, name_temp);
                if(browser_filter_by_name(browser, name_str, file_info_is_dir(&file_info))) {
                    if(!furi_string_empty(filename)) {
                        if(furi_string_cmp(name_str, filename) == 0) {
                            *file_idx = *item_cnt;
                        }
                    }
                    (*item_cnt)++;
                }
                if(total_files_cnt == LONG_LOAD_THRESHOLD) {
                    // There are too many files in folder and counting them will take some time - send callback to app
                    if(browser->long_load_cb) {
                        browser->long_load_cb(browser->cb_ctx);
                    }
                }
            }
        }
    }

    furi_string_free(name_str);

    storage_dir_close(directory);
    storage_file_free(directory);

    furi_record_close(RECORD_STORAGE);

    return state;
}

// Load files list by chunks, like it was originally, not compatible with sorting, sorting needs to be disabled to use this
static bool browser_folder_load_chunked(
    BrowserWorker* browser,
    FuriString* path,
    uint32_t offset,
    uint32_t count) {
    FileInfo file_info;

    Storage* storage = furi_record_open(RECORD_STORAGE);
    File* directory = storage_file_alloc(storage);

    char name_temp[FILE_NAME_LEN_MAX];
    FuriString* name_str;
    name_str = furi_string_alloc();

    uint32_t items_cnt = 0;

    do {
        if(!storage_dir_open(directory, furi_string_get_cstr(path))) {
            break;
        }

        items_cnt = 0;
        while(items_cnt < offset) {
            if(!storage_dir_read(directory, &file_info, name_temp, FILE_NAME_LEN_MAX)) {
                break;
            }
            if(storage_file_get_error(directory) == FSE_OK) {
                furi_string_set(name_str, name_temp);
                if(browser_filter_by_name(browser, name_str, file_info_is_dir(&file_info))) {
                    items_cnt++;
                }
            } else {
                break;
            }
        }
        if(items_cnt != offset) {
            break;
        }

        if(browser->list_load_cb) {
            browser->list_load_cb(browser->cb_ctx, offset);
        }

        items_cnt = 0;
        while(items_cnt < count) {
            if(!storage_dir_read(directory, &file_info, name_temp, FILE_NAME_LEN_MAX)) {
                break;
            }
            if(storage_file_get_error(directory) == FSE_OK) {
                furi_string_set(name_str, name_temp);
                if(browser_filter_by_name(browser, name_str, file_info_is_dir(&file_info))) {
                    furi_string_printf(name_str, "%s/%s", furi_string_get_cstr(path), name_temp);
                    if(browser->list_item_cb) {
                        browser->list_item_cb(
<<<<<<< HEAD
                            browser->cb_ctx,
                            name_str,
                            items_cnt,
                            (file_info.flags & FSF_DIRECTORY),
                            false);
=======
                            browser->cb_ctx, name_str, file_info_is_dir(&file_info), false);
>>>>>>> 806428ef
                    }
                    items_cnt++;
                }
            } else {
                break;
            }
        }
        if(browser->list_item_cb) {
            browser->list_item_cb(browser->cb_ctx, NULL, 0, false, true);
        }
    } while(0);

    furi_string_free(name_str);

    storage_dir_close(directory);
    storage_file_free(directory);

    furi_record_close(RECORD_STORAGE);

    return (items_cnt == count);
}

// Load all files at once, may cause memory overflow so need to limit that to about 400 files
static bool browser_folder_load_full(BrowserWorker* browser, FuriString* path) {
    FileInfo file_info;

    Storage* storage = furi_record_open(RECORD_STORAGE);
    File* directory = storage_file_alloc(storage);

    char name_temp[FILE_NAME_LEN_MAX];
    FuriString* name_str;
    name_str = furi_string_alloc();

    uint32_t items_cnt = 0;

    bool ret = false;
    do {
        if(!storage_dir_open(directory, furi_string_get_cstr(path))) {
            break;
        }
        if(browser->list_load_cb) {
            browser->list_load_cb(browser->cb_ctx, 0);
        }
        while(storage_dir_read(directory, &file_info, name_temp, FILE_NAME_LEN_MAX) &&
              storage_file_get_error(directory) == FSE_OK) {
            furi_string_set(name_str, name_temp);
            if(browser_filter_by_name(browser, name_str, (file_info.flags & FSF_DIRECTORY))) {
                furi_string_printf(name_str, "%s/%s", furi_string_get_cstr(path), name_temp);
                if(browser->list_item_cb) {
                    browser->list_item_cb(
                        browser->cb_ctx,
                        name_str,
                        items_cnt,
                        (file_info.flags & FSF_DIRECTORY),
                        false);
                }
                items_cnt++;
            }
        }
        if(browser->list_item_cb) {
            browser->list_item_cb(browser->cb_ctx, NULL, 0, false, true);
        }
        ret = true;
    } while(0);

    furi_string_free(name_str);

    storage_dir_close(directory);
    storage_file_free(directory);

    furi_record_close(RECORD_STORAGE);

    return ret;
}

static int32_t browser_worker(void* context) {
    BrowserWorker* browser = (BrowserWorker*)context;
    furi_assert(browser);
    FURI_LOG_D(TAG, "Start");

    uint32_t items_cnt = 0;
    FuriString* path;
    path = furi_string_alloc_set(BROWSER_ROOT);
    browser->item_sel_idx = -1;

    FuriString* filename;
    filename = furi_string_alloc();

    furi_thread_flags_set(furi_thread_get_id(browser->thread), WorkerEvtConfigChange);

    while(1) {
        uint32_t flags =
            furi_thread_flags_wait(WORKER_FLAGS_ALL, FuriFlagWaitAny, FuriWaitForever);
        furi_assert((flags & FuriFlagError) == 0);

        if(flags & WorkerEvtConfigChange) {
            // If start path is a path to the file - try finding index of this file in a folder
            if(browser_path_is_file(browser->path_next)) {
                path_extract_filename(browser->path_next, filename, false);
            }
            idx_last_array_reset(browser->idx_last);

            furi_thread_flags_set(furi_thread_get_id(browser->thread), WorkerEvtFolderEnter);
        }

        if(flags & WorkerEvtFolderEnter) {
            furi_string_set(path, browser->path_next);
            bool is_root = browser_folder_check_and_switch(path);

            // Push previous selected item index to history array
            idx_last_array_push_back(browser->idx_last, browser->item_sel_idx);

            int32_t file_idx = 0;
            browser_folder_init(browser, path, filename, &items_cnt, &file_idx);
            furi_string_set(browser->path_current, path);
            FURI_LOG_D(
                TAG,
                "Enter folder: %s items: %lu idx: %ld",
                furi_string_get_cstr(path),
                items_cnt,
                file_idx);
            if(browser->folder_cb) {
                browser->folder_cb(browser->cb_ctx, items_cnt, file_idx, is_root);
            }
            furi_string_reset(filename);
        }

        if(flags & WorkerEvtFolderExit) {
            browser_path_trim(path);
            bool is_root = browser_folder_check_and_switch(path);

            int32_t file_idx = 0;
            browser_folder_init(browser, path, filename, &items_cnt, &file_idx);
            if(idx_last_array_size(browser->idx_last) > 0) {
                // Pop previous selected item index from history array
                idx_last_array_pop_back(&file_idx, browser->idx_last);
            }
            furi_string_set(browser->path_current, path);
            FURI_LOG_D(
                TAG,
                "Exit to: %s items: %lu idx: %ld",
                furi_string_get_cstr(path),
                items_cnt,
                file_idx);
            if(browser->folder_cb) {
                browser->folder_cb(browser->cb_ctx, items_cnt, file_idx, is_root);
            }
        }

        if(flags & WorkerEvtFolderRefresh) {
            bool is_root = browser_folder_check_and_switch(path);

            int32_t file_idx = 0;
            furi_string_reset(filename);
            browser_folder_init(browser, path, filename, &items_cnt, &file_idx);
            FURI_LOG_D(
                TAG,
                "Refresh folder: %s items: %lu idx: %ld",
                furi_string_get_cstr(path),
                items_cnt,
                browser->item_sel_idx);
            if(browser->folder_cb) {
                browser->folder_cb(browser->cb_ctx, items_cnt, browser->item_sel_idx, is_root);
            }
        }

        if(flags & WorkerEvtLoad) {
            FURI_LOG_D(
                TAG, "Load offset: %lu cnt: %lu", browser->load_offset, browser->load_count);
            if(items_cnt > BROWSER_SORT_THRESHOLD) {
                browser_folder_load_chunked(
                    browser, path, browser->load_offset, browser->load_count);
            } else {
                browser_folder_load_full(browser, path);
            }
        }

        if(flags & WorkerEvtStop) {
            break;
        }
    }

    furi_string_free(filename);
    furi_string_free(path);

    FURI_LOG_D(TAG, "End");
    return 0;
}

BrowserWorker* file_browser_worker_alloc(
    FuriString* path,
    const char* base_path,
    const char* filter_ext,
    bool skip_assets,
    bool hide_dot_files) {
    BrowserWorker* browser = malloc(sizeof(BrowserWorker));

    idx_last_array_init(browser->idx_last);

    browser->filter_extension = furi_string_alloc_set(filter_ext);
    browser->skip_assets = skip_assets;
    browser->hide_dot_files = hide_dot_files;

    browser->path_current = furi_string_alloc_set(path);
    browser->path_next = furi_string_alloc_set(path);

    browser->path_start = furi_string_alloc();
    if(base_path) {
        furi_string_set_str(browser->path_start, base_path);
    }

    browser->thread = furi_thread_alloc_ex("BrowserWorker", 2048, browser_worker, browser);
    furi_thread_start(browser->thread);

    return browser;
} //-V773

void file_browser_worker_free(BrowserWorker* browser) {
    furi_assert(browser);

    furi_thread_flags_set(furi_thread_get_id(browser->thread), WorkerEvtStop);
    furi_thread_join(browser->thread);
    furi_thread_free(browser->thread);

    furi_string_free(browser->filter_extension);
    furi_string_free(browser->path_next);
    furi_string_free(browser->path_current);
    furi_string_free(browser->path_start);

    idx_last_array_clear(browser->idx_last);

    free(browser);
}

void file_browser_worker_set_callback_context(BrowserWorker* browser, void* context) {
    furi_assert(browser);
    browser->cb_ctx = context;
}

void file_browser_worker_set_folder_callback(
    BrowserWorker* browser,
    BrowserWorkerFolderOpenCallback cb) {
    furi_assert(browser);
    browser->folder_cb = cb;
}

void file_browser_worker_set_list_callback(
    BrowserWorker* browser,
    BrowserWorkerListLoadCallback cb) {
    furi_assert(browser);
    browser->list_load_cb = cb;
}

void file_browser_worker_set_item_callback(
    BrowserWorker* browser,
    BrowserWorkerListItemCallback cb) {
    furi_assert(browser);
    browser->list_item_cb = cb;
}

void file_browser_worker_set_long_load_callback(
    BrowserWorker* browser,
    BrowserWorkerLongLoadCallback cb) {
    furi_assert(browser);
    browser->long_load_cb = cb;
}

void file_browser_worker_set_config(
    BrowserWorker* browser,
    FuriString* path,
    const char* filter_ext,
    bool skip_assets,
    bool hide_dot_files) {
    furi_assert(browser);
    furi_string_set(browser->path_next, path);
    furi_string_set(browser->filter_extension, filter_ext);
    browser->skip_assets = skip_assets;
    browser->hide_dot_files = hide_dot_files;
    furi_thread_flags_set(furi_thread_get_id(browser->thread), WorkerEvtConfigChange);
}

void file_browser_worker_folder_enter(BrowserWorker* browser, FuriString* path, int32_t item_idx) {
    furi_assert(browser);
    furi_string_set(browser->path_next, path);
    browser->item_sel_idx = item_idx;
    furi_thread_flags_set(furi_thread_get_id(browser->thread), WorkerEvtFolderEnter);
}

bool file_browser_worker_is_in_start_folder(BrowserWorker* browser) {
    furi_assert(browser);
    return (furi_string_cmp(browser->path_start, browser->path_current) == 0);
}

void file_browser_worker_folder_exit(BrowserWorker* browser) {
    furi_assert(browser);
    furi_thread_flags_set(furi_thread_get_id(browser->thread), WorkerEvtFolderExit);
}

void file_browser_worker_folder_refresh(BrowserWorker* browser, int32_t item_idx) {
    furi_assert(browser);
    browser->item_sel_idx = item_idx;
    furi_thread_flags_set(furi_thread_get_id(browser->thread), WorkerEvtFolderRefresh);
}

void file_browser_worker_load(BrowserWorker* browser, uint32_t offset, uint32_t count) {
    furi_assert(browser);
    browser->load_offset = offset;
    browser->load_count = count;
    furi_thread_flags_set(furi_thread_get_id(browser->thread), WorkerEvtLoad);
}<|MERGE_RESOLUTION|>--- conflicted
+++ resolved
@@ -244,15 +244,11 @@
                     furi_string_printf(name_str, "%s/%s", furi_string_get_cstr(path), name_temp);
                     if(browser->list_item_cb) {
                         browser->list_item_cb(
-<<<<<<< HEAD
                             browser->cb_ctx,
                             name_str,
                             items_cnt,
-                            (file_info.flags & FSF_DIRECTORY),
+                            file_info_is_dir(&file_info),
                             false);
-=======
-                            browser->cb_ctx, name_str, file_info_is_dir(&file_info), false);
->>>>>>> 806428ef
                     }
                     items_cnt++;
                 }
