/**
 * @file canvas.h
 * GUI: Canvas API
 */

#pragma once

#include <stdint.h>
#include <stddef.h>
#include <gui/icon_animation.h>
#include <gui/icon.h>

#ifdef __cplusplus
extern "C" {
#endif

/** Color enumeration */
typedef enum {
    ColorWhite = 0x00,
    ColorBlack = 0x01,
    ColorXOR = 0x02,
} Color;

/** Fonts enumeration */
typedef enum {
    FontPrimary,
    FontSecondary,
    FontKeyboard,
    FontBigNumbers,
    FontBatteryPercent,

    // Keep last for fonts number calculation
    FontTotalNumber,
} Font;

/** Alignment enumeration */
typedef enum {
    AlignLeft,
    AlignRight,
    AlignTop,
    AlignBottom,
    AlignCenter,
} Align;

/** Canvas Orientation */
typedef enum {
    CanvasOrientationHorizontal,
    CanvasOrientationHorizontalFlip,
    CanvasOrientationVertical,
    CanvasOrientationVerticalFlip,
} CanvasOrientation;

/** Font Direction */
typedef enum {
    CanvasDirectionLeftToRight,
    CanvasDirectionTopToBottom,
    CanvasDirectionRightToLeft,
    CanvasDirectionBottomToTop,
} CanvasDirection;

/** Font parameters */
typedef struct {
    uint8_t leading_default;
    uint8_t leading_min;
    uint8_t height;
    uint8_t descender;
} CanvasFontParameters;

/** Icon flip */
typedef enum {
    IconFlipNone,
    IconFlipHorizontal,
    IconFlipVertical,
    IconFlipBoth,
} IconFlip;

/** Icon rotation */
typedef enum {
    IconRotation0,
    IconRotation90,
    IconRotation180,
    IconRotation270,
} IconRotation;

/** Canvas anonymous structure */
typedef struct Canvas Canvas;

/** Reset canvas drawing tools configuration
 *
 * @param      canvas  Canvas instance
 */
void canvas_reset(Canvas* canvas);

/** Commit canvas. Send buffer to display
 *
 * @param      canvas  Canvas instance
 */
void canvas_commit(Canvas* canvas);

/** Get Canvas width
 *
 * @param      canvas  Canvas instance
 *
 * @return     width in pixels.
 */
size_t canvas_width(const Canvas* canvas);

/** Get Canvas height
 *
 * @param      canvas  Canvas instance
 *
 * @return     height in pixels.
 */
size_t canvas_height(const Canvas* canvas);

/** Get current font height
 *
 * @param      canvas  Canvas instance
 *
 * @return     height in pixels.
 */
size_t canvas_current_font_height(const Canvas* canvas);

/** Get current font width
 *
 * @param      canvas  Canvas instance
 *
 * @return     width in pixels.
 */
size_t canvas_current_font_width(const Canvas* canvas);

/** Get font parameters
 *
 * @param      canvas  Canvas instance
 * @param      font    Font
 *
 * @return     pointer to CanvasFontParameters structure
 */
const CanvasFontParameters* canvas_get_font_params(const Canvas* canvas, Font font);

/** Clear canvas
 *
 * @param      canvas  Canvas instance
 */
void canvas_clear(Canvas* canvas);

/** Set drawing color
 *
 * @param      canvas  Canvas instance
 * @param      color   Color
 */
void canvas_set_color(Canvas* canvas, Color color);

/** Set font swap Argument String Rotation Description
 *
 * @param      canvas  Canvas instance
 * @param      dir     Direction font
 */
void canvas_set_font_direction(Canvas* canvas, CanvasDirection dir);

/** Invert drawing color
 *
 * @param      canvas  Canvas instance
 */
void canvas_invert_color(Canvas* canvas);

/** Set drawing font
 *
 * @param      canvas  Canvas instance
 * @param      font    Font
 */
void canvas_set_font(Canvas* canvas, Font font);

/** Set custom drawing font
 *
 * @param      canvas  Canvas instance
 * @param      font    Pointer to u8g2 const uint8_t* font array
 */
void canvas_set_custom_u8g2_font(Canvas* canvas, const uint8_t* font);

/** Draw string at position of baseline defined by x, y.
 *
 * @param      canvas  Canvas instance
 * @param      x       anchor point x coordinate
 * @param      y       anchor point y coordinate
 * @param      str     C-string
 */
void canvas_draw_str(Canvas* canvas, int32_t x, int32_t y, const char* str);

/** Draw aligned string defined by x, y.
 *
 * Align calculated from position of baseline, string width and ascent (height
 * of the glyphs above the baseline)
 *
 * @param      canvas      Canvas instance
 * @param      x           anchor point x coordinate
 * @param      y           anchor point y coordinate
 * @param      horizontal  horizontal alignment
 * @param      vertical    vertical alignment
 * @param      str         C-string
 */
void canvas_draw_str_aligned(
    Canvas* canvas,
    int32_t x,
    int32_t y,
    Align horizontal,
    Align vertical,
    const char* str);

/** Get string width
 *
 * @param      canvas  Canvas instance
 * @param      str     C-string
 *
 * @return     width in pixels.
 */
uint16_t canvas_string_width(Canvas* canvas, const char* str);

/** Get glyph width
 *
 * @param      canvas  Canvas instance
 * @param[in]  symbol  character
 *
 * @return     width in pixels
 */
size_t canvas_glyph_width(Canvas* canvas, uint16_t symbol);

/** Draw bitmap picture at position defined by x,y.
 *
 * @param      canvas                  Canvas instance
 * @param      x                       x coordinate
 * @param      y                       y coordinate
 * @param      width                   width of bitmap
 * @param      height                  height of bitmap
 * @param      compressed_bitmap_data  compressed bitmap data
 */
void canvas_draw_bitmap(
    Canvas* canvas,
    int32_t x,
    int32_t y,
    size_t width,
    size_t height,
    const uint8_t* compressed_bitmap_data);

/** Draw icon at position defined by x,y with rotation and flip.
 *
 * @param      canvas    Canvas instance
 * @param      x         x coordinate
 * @param      y         y coordinate
 * @param      icon      Icon instance
 * @param      rotation  IconRotation
 */
void canvas_draw_icon_ex(
    Canvas* canvas,
    int32_t x,
    int32_t y,
    const Icon* icon,
    IconRotation rotation);

/** Draw animation at position defined by x,y.
 *
 * @param      canvas          Canvas instance
 * @param      x               x coordinate
 * @param      y               y coordinate
 * @param      icon_animation  IconAnimation instance
 */
void canvas_draw_icon_animation(
    Canvas* canvas,
    int32_t x,
    int32_t y,
    IconAnimation* icon_animation);

/** Draw icon at position defined by x,y.
 *
 * @param      canvas  Canvas instance
 * @param      x       x coordinate
 * @param      y       y coordinate
 * @param      icon    Icon instance
 */
void canvas_draw_icon(Canvas* canvas, int32_t x, int32_t y, const Icon* icon);

/** Draw XBM bitmap
 *
 * @param      canvas  Canvas instance
 * @param      x       x coordinate
 * @param      y       y coordinate
 * @param[in]  width   bitmap width
 * @param[in]  height  bitmap height
 * @param      bitmap  pointer to XBM bitmap data
 */
void canvas_draw_xbm(
    Canvas* canvas,
    int32_t x,
    int32_t y,
    size_t width,
    size_t height,
    const uint8_t* bitmap);

/** Draw rotated XBM bitmap
 *
 * @param      canvas  Canvas instance
 * @param      x       x coordinate
 * @param      y       y coordinate
 * @param[in]  width   bitmap width
 * @param[in]  height  bitmap height
 * @param[in]  rotation  bitmap rotation
 * @param      bitmap  pointer to XBM bitmap data
 */

<<<<<<< HEAD
void canvas_draw_xbm_custom(
=======
void canvas_draw_xbm_ex(
>>>>>>> ddd0fc80
    Canvas* canvas,
    int32_t x,
    int32_t y,
    size_t width,
    size_t height,
    IconRotation rotation,
    const uint8_t* bitmap_data);

/** Draw dot at x,y
 *
 * @param      canvas  Canvas instance
 * @param      x       x coordinate
 * @param      y       y coordinate
 */
void canvas_draw_dot(Canvas* canvas, int32_t x, int32_t y);

/** Draw box of width, height at x,y
 *
 * @param      canvas  Canvas instance
 * @param      x       x coordinate
 * @param      y       y coordinate
 * @param      width   box width
 * @param      height  box height
 */
void canvas_draw_box(Canvas* canvas, int32_t x, int32_t y, size_t width, size_t height);

/** Draw frame of width, height at x,y
 *
 * @param      canvas  Canvas instance
 * @param      x       x coordinate
 * @param      y       y coordinate
 * @param      width   frame width
 * @param      height  frame height
 */
void canvas_draw_frame(Canvas* canvas, int32_t x, int32_t y, size_t width, size_t height);

/** Draw line from x1,y1 to x2,y2
 *
 * @param      canvas  Canvas instance
 * @param      x1      x1 coordinate
 * @param      y1      y1 coordinate
 * @param      x2      x2 coordinate
 * @param      y2      y2 coordinate
 */
void canvas_draw_line(Canvas* canvas, int32_t x1, int32_t y1, int32_t x2, int32_t y2);

/** Draw circle at x,y with radius r
 *
 * @param      canvas  Canvas instance
 * @param      x       x coordinate
 * @param      y       y coordinate
 * @param      radius  radius
 */
void canvas_draw_circle(Canvas* canvas, int32_t x, int32_t y, size_t radius);

/** Draw disc at x,y with radius r
 *
 * @param      canvas  Canvas instance
 * @param      x       x coordinate
 * @param      y       y coordinate
 * @param      radius  radius
 */
void canvas_draw_disc(Canvas* canvas, int32_t x, int32_t y, size_t radius);

/** Draw triangle with given base and height lengths and their intersection
 * coordinate
 *
 * @param      canvas  Canvas instance
 * @param      x       x coordinate of base and height intersection
 * @param      y       y coordinate of base and height intersection
 * @param      base    length of triangle side
 * @param      height  length of triangle height
 * @param      dir     CanvasDirection triangle orientation
 */
void canvas_draw_triangle(
    Canvas* canvas,
    int32_t x,
    int32_t y,
    size_t base,
    size_t height,
    CanvasDirection dir);

/** Draw glyph
 *
 * @param      canvas  Canvas instance
 * @param      x       x coordinate
 * @param      y       y coordinate
 * @param      ch      character
 */
void canvas_draw_glyph(Canvas* canvas, int32_t x, int32_t y, uint16_t ch);

/** Set transparency mode
 *
 * @param      canvas  Canvas instance
 * @param      alpha   transparency mode
 */
void canvas_set_bitmap_mode(Canvas* canvas, bool alpha);

/** Draw rounded-corner frame of width, height at x,y, with round value radius
 *
 * @param      canvas  Canvas instance
 * @param      x       x coordinate
 * @param      y       y coordinate
 * @param      width   frame width
 * @param      height  frame height
 * @param      radius  frame corner radius
 */
void canvas_draw_rframe(
    Canvas* canvas,
    int32_t x,
    int32_t y,
    size_t width,
    size_t height,
    size_t radius);

/** Draw rounded-corner box of width, height at x,y, with round value radius
 *
 * @param      canvas  Canvas instance
 * @param      x       x coordinate
 * @param      y       y coordinate
 * @param      width   box width
 * @param      height  box height
 * @param      radius  box corner radius
 */
void canvas_draw_rbox(
    Canvas* canvas,
    int32_t x,
    int32_t y,
    size_t width,
    size_t height,
    size_t radius);

void canvas_draw_icon_bitmap(
    Canvas* canvas,
    uint8_t x,
    uint8_t y,
    int16_t w,
    int16_t h,
    const Icon* icon);

#ifdef __cplusplus
}
#endif<|MERGE_RESOLUTION|>--- conflicted
+++ resolved
@@ -307,11 +307,7 @@
  * @param      bitmap  pointer to XBM bitmap data
  */
 
-<<<<<<< HEAD
-void canvas_draw_xbm_custom(
-=======
 void canvas_draw_xbm_ex(
->>>>>>> ddd0fc80
     Canvas* canvas,
     int32_t x,
     int32_t y,
