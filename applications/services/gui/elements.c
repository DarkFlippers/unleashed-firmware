--- conflicted
+++ resolved
@@ -27,17 +27,10 @@
     const char* text;
 } ElementTextBoxLine;
 
-<<<<<<< HEAD
-void elements_progress_bar(Canvas* canvas, uint8_t x, uint8_t y, uint8_t width, float progress) {
-    furi_check(canvas);
-    furi_check((progress >= 0.0f) && (progress <= 1.0f));
-    uint8_t height = 9;
-=======
 void elements_progress_bar(Canvas* canvas, int32_t x, int32_t y, size_t width, float progress) {
     furi_check(canvas);
     furi_check((progress >= 0.0f) && (progress <= 1.0f));
     size_t height = 9;
->>>>>>> bb439a97
 
     float progress_width = roundf(progress * (width - 2));
 
@@ -58,11 +51,7 @@
     const char* text) {
     furi_check(canvas);
     furi_check((progress >= 0.0f) && (progress <= 1.0f));
-<<<<<<< HEAD
-    uint8_t height = 11;
-=======
     size_t height = 11;
->>>>>>> bb439a97
 
     float progress_width = roundf(progress * (width - 2));
 
@@ -80,14 +69,6 @@
 
 void elements_scrollbar_pos(
     Canvas* canvas,
-<<<<<<< HEAD
-    uint8_t x,
-    uint8_t y,
-    uint8_t height,
-    uint16_t pos,
-    uint16_t total) {
-    furi_check(canvas);
-=======
     int32_t x,
     int32_t y,
     size_t height,
@@ -95,7 +76,6 @@
     size_t total) {
     furi_check(canvas);
 
->>>>>>> bb439a97
     // prevent overflows
     canvas_set_color(canvas, ColorWhite);
     canvas_draw_box(canvas, x - 3, y, 3, height);
@@ -113,16 +93,11 @@
     }
 }
 
-<<<<<<< HEAD
-void elements_scrollbar(Canvas* canvas, uint16_t pos, uint16_t total) {
-    furi_check(canvas);
-=======
 void elements_scrollbar(Canvas* canvas, size_t pos, size_t total) {
     furi_check(canvas);
 
     size_t width = canvas_width(canvas);
     size_t height = canvas_height(canvas);
->>>>>>> bb439a97
 
     // prevent overflows
     canvas_set_color(canvas, ColorWhite);
@@ -141,11 +116,7 @@
     }
 }
 
-<<<<<<< HEAD
-void elements_frame(Canvas* canvas, uint8_t x, uint8_t y, uint8_t width, uint8_t height) {
-=======
 void elements_frame(Canvas* canvas, int32_t x, int32_t y, size_t width, size_t height) {
->>>>>>> bb439a97
     furi_check(canvas);
 
     canvas_draw_line(canvas, x + 2, y, x + width - 2, y);
@@ -162,17 +133,10 @@
 void elements_button_left(Canvas* canvas, const char* str) {
     furi_check(canvas);
 
-<<<<<<< HEAD
-    const uint8_t button_height = 12;
-    const uint8_t vertical_offset = 3;
-    const uint8_t horizontal_offset = 3;
-    const uint8_t string_width = canvas_string_width(canvas, str);
-=======
     const size_t button_height = 12;
     const size_t vertical_offset = 3;
     const size_t horizontal_offset = 3;
     const size_t string_width = canvas_string_width(canvas, str);
->>>>>>> bb439a97
     const Icon* icon = &I_ButtonLeft_4x7;
     const int32_t icon_h_offset = 3;
     const int32_t icon_width_with_offset = icon->width + icon_h_offset;
@@ -197,17 +161,10 @@
 void elements_button_right(Canvas* canvas, const char* str) {
     furi_check(canvas);
 
-<<<<<<< HEAD
-    const uint8_t button_height = 12;
-    const uint8_t vertical_offset = 3;
-    const uint8_t horizontal_offset = 3;
-    const uint8_t string_width = canvas_string_width(canvas, str);
-=======
     const size_t button_height = 12;
     const size_t vertical_offset = 3;
     const size_t horizontal_offset = 3;
     const size_t string_width = canvas_string_width(canvas, str);
->>>>>>> bb439a97
     const Icon* icon = &I_ButtonRight_4x7;
     const int32_t icon_h_offset = 3;
     const int32_t icon_width_with_offset = icon->width + icon_h_offset;
@@ -232,17 +189,10 @@
 void elements_button_center(Canvas* canvas, const char* str) {
     furi_check(canvas);
 
-<<<<<<< HEAD
-    const uint8_t button_height = 12;
-    const uint8_t vertical_offset = 3;
-    const uint8_t horizontal_offset = 1;
-    const uint8_t string_width = canvas_string_width(canvas, str);
-=======
     const size_t button_height = 12;
     const size_t vertical_offset = 3;
     const size_t horizontal_offset = 1;
     const size_t string_width = canvas_string_width(canvas, str);
->>>>>>> bb439a97
     const Icon* icon = &I_ButtonCenter_7x7;
     const int32_t icon_h_offset = 3;
     const int32_t icon_width_with_offset = icon->width + icon_h_offset;
@@ -367,11 +317,7 @@
     }
 }
 
-<<<<<<< HEAD
-void elements_multiline_text(Canvas* canvas, uint8_t x, uint8_t y, const char* text) {
-=======
 void elements_multiline_text(Canvas* canvas, int32_t x, int32_t y, const char* text) {
->>>>>>> bb439a97
     furi_check(canvas);
     furi_check(text);
 
@@ -394,18 +340,12 @@
     furi_string_free(str);
 }
 
-<<<<<<< HEAD
-void elements_multiline_text_framed(Canvas* canvas, uint8_t x, uint8_t y, const char* text) {
-    furi_check(canvas);
-    furi_check(text);
-=======
 void elements_multiline_text_framed(Canvas* canvas, int32_t x, int32_t y, const char* text) {
     furi_check(canvas);
     furi_check(text);
 
     size_t font_height = canvas_current_font_height(canvas);
     size_t str_width = canvas_string_width(canvas, text);
->>>>>>> bb439a97
 
     // count \n's
     size_t lines = 1;
@@ -428,48 +368,25 @@
 
 void elements_slightly_rounded_frame(
     Canvas* canvas,
-<<<<<<< HEAD
-    uint8_t x,
-    uint8_t y,
-    uint8_t width,
-    uint8_t height) {
-=======
     int32_t x,
     int32_t y,
     size_t width,
     size_t height) {
->>>>>>> bb439a97
     furi_check(canvas);
     canvas_draw_rframe(canvas, x, y, width, height, 1);
 }
 
 void elements_slightly_rounded_box(
     Canvas* canvas,
-<<<<<<< HEAD
-    uint8_t x,
-    uint8_t y,
-    uint8_t width,
-    uint8_t height) {
-=======
     int32_t x,
     int32_t y,
     size_t width,
     size_t height) {
->>>>>>> bb439a97
     furi_check(canvas);
     canvas_draw_rbox(canvas, x, y, width, height, 1);
 }
 
-<<<<<<< HEAD
-void elements_bold_rounded_frame(
-    Canvas* canvas,
-    uint8_t x,
-    uint8_t y,
-    uint8_t width,
-    uint8_t height) {
-=======
 void elements_bold_rounded_frame(Canvas* canvas, int32_t x, int32_t y, size_t width, size_t height) {
->>>>>>> bb439a97
     furi_check(canvas);
 
     canvas_set_color(canvas, ColorWhite);
@@ -505,11 +422,7 @@
     canvas_draw_dot(canvas, x + width - 2, y + height - 3);
 }
 
-<<<<<<< HEAD
-void elements_bubble(Canvas* canvas, uint8_t x, uint8_t y, uint8_t width, uint8_t height) {
-=======
 void elements_bubble(Canvas* canvas, int32_t x, int32_t y, size_t width, size_t height) {
->>>>>>> bb439a97
     furi_check(canvas);
     canvas_draw_rframe(canvas, x + 4, y, width, height, 3);
     int32_t y_corner = y + height * 2 / 3;
@@ -529,12 +442,9 @@
     Align vertical) {
     furi_check(canvas);
     furi_check(text);
-<<<<<<< HEAD
-=======
 
     size_t font_height = canvas_current_font_height(canvas);
     size_t str_width = canvas_string_width(canvas, text);
->>>>>>> bb439a97
 
     // count \n's
     size_t lines = 1;
@@ -658,11 +568,7 @@
     canvas_draw_line(canvas, x2, y2, x3, y3);
 }
 
-<<<<<<< HEAD
-void elements_string_fit_width(Canvas* canvas, FuriString* string, uint8_t width) {
-=======
 void elements_string_fit_width(Canvas* canvas, FuriString* string, size_t width) {
->>>>>>> bb439a97
     furi_check(canvas);
     furi_check(string);
 
@@ -941,13 +847,8 @@
     bold = false;
     mono = false;
     inverse = false;
-<<<<<<< HEAD
-    for(uint8_t i = 0; i < line_num; i++) {
-        for(uint8_t j = 0; j < line[i].len; j++) {
-=======
     for(size_t i = 0; i < line_num; i++) {
         for(size_t j = 0; j < line[i].len; j++) {
->>>>>>> bb439a97
             // Process format symbols
             if(line[i].text[j] == ELEMENTS_BOLD_MARKER) {
                 if(bold) {
