--- conflicted
+++ resolved
@@ -1,12 +1,9 @@
 #include <m-list.h>
 #include <m-dict.h>
 
-<<<<<<< HEAD
-=======
 #include "storage_processing.h"
 #include "storage_internal_dirname_i.h"
 
->>>>>>> 4f75d927
 #define TAG "Storage"
 
 #define STORAGE_PATH_PREFIX_LEN 4u
@@ -560,15 +557,9 @@
 
     } else if(furi_string_start_with(path, STORAGE_INT_PATH_PREFIX)) {
         furi_string_replace_at(
-<<<<<<< HEAD
-            path, 0, strlen(STORAGE_INT_PATH_PREFIX), STORAGE_EXT_PATH_PREFIX "/.int");
-
-        FuriString* int_on_ext_path = furi_string_alloc_set(STORAGE_EXT_PATH_PREFIX "/.int");
-=======
             path, 0, strlen(STORAGE_INT_PATH_PREFIX), EXT_PATH(STORAGE_INTERNAL_DIR_NAME));
 
         FuriString* int_on_ext_path = furi_string_alloc_set(EXT_PATH(STORAGE_INTERNAL_DIR_NAME));
->>>>>>> 4f75d927
         if(storage_process_common_stat(app, int_on_ext_path, NULL) != FSE_OK) {
             storage_process_common_mkdir(app, int_on_ext_path);
         }
