#include "subghz_setting.h"
#include "subghz_i.h"

#include <furi.h>
#include <m-list.h>
#include "furi_hal_subghz_configs.h"

#define TAG "SubGhzSetting"

#define SUBGHZ_SETTING_FILE_TYPE "Flipper SubGhz Setting File"
#define SUBGHZ_SETTING_FILE_VERSION 1

#define FREQUENCY_FLAG_DEFAULT (1 << 31)
#define FREQUENCY_MASK (0xFFFFFFFF ^ FREQUENCY_FLAG_DEFAULT)

/* Default */
static const uint32_t subghz_frequency_list[] = {
    /* 300 - 348 */
    300000000,
    303875000,
    304250000,
    310000000,
    315000000,
    318000000,

    /* 387 - 464 */
    390000000,
    418000000,
    433075000, /* LPD433 first */
    433420000,
    433920000 | FREQUENCY_FLAG_DEFAULT, /* LPD433 mid */
    434420000,
    434775000, /* LPD433 last channels */
    438900000,

    /* 779 - 928 */
    868350000,
    915000000,
    925000000,
    0,
};

static const uint32_t subghz_hopper_frequency_list[] = {
    310000000,
    315000000,
    318000000,
    390000000,
    433920000,
    868350000,
    0,
};

<<<<<<< HEAD
=======
/* Europe and Russia */
static const uint32_t subghz_frequency_list_region_eu_ru[] = {
    /* 300 - 348 */
    300000000,
    303875000,
    304250000,
    310000000,
    315000000,
    318000000,

    /* 387 - 464 */
    390000000,
    418000000,
    433075000, /* LPD433 first */
    433420000,
    433920000 | FREQUENCY_FLAG_DEFAULT, /* LPD433 mid */
    434420000,
    434775000, /* LPD433 last channels */
    438900000,

    /* 779 - 928 */
    868350000,
    915000000,
    925000000,
    0,
};
static const uint32_t subghz_hopper_frequency_list_region_eu_ru[] = {
    310000000,
    315000000,
    318000000,
    390000000,
    433920000,
    868350000,
    0,
};

/* Region 0 */
static const uint32_t subghz_frequency_list_region_us_ca_au[] = {
    /* 300 - 348 */
    300000000,
    303875000,
    304250000,
    310000000,
    315000000,
    318000000,

    /* 387 - 464 */
    390000000,
    418000000,
    433075000, /* LPD433 first */
    433420000,
    433920000 | FREQUENCY_FLAG_DEFAULT, /* LPD433 mid */
    434420000,
    434775000, /* LPD433 last channels */
    438900000,

    /* 779 - 928 */
    868350000,
    915000000,
    925000000,
    0,
};
static const uint32_t subghz_hopper_frequency_list_region_us_ca_au[] = {
    310000000,
    315000000,
    318000000,
    390000000,
    433920000,
    868350000,
    0,
};

static const uint32_t subghz_frequency_list_region_jp[] = {
    /* 300 - 348 */
    300000000,
    303875000,
    304250000,
    310000000,
    315000000,
    318000000,

    /* 387 - 464 */
    390000000,
    418000000,
    433075000, /* LPD433 first */
    433420000,
    433920000 | FREQUENCY_FLAG_DEFAULT, /* LPD433 mid */
    434420000,
    434775000, /* LPD433 last channels */
    438900000,

    /* 779 - 928 */
    868350000,
    915000000,
    925000000,
    0,
};
static const uint32_t subghz_hopper_frequency_list_region_jp[] = {
    310000000,
    315000000,
    318000000,
    390000000,
    433920000,
    868350000,
    0,
};

typedef struct {
    string_t custom_preset_name;
    uint8_t* custom_preset_data;
    size_t custom_preset_data_size;
} SubGhzSettingCustomPresetItem;

ARRAY_DEF(SubGhzSettingCustomPresetItemArray, SubGhzSettingCustomPresetItem, M_POD_OPLIST)

#define M_OPL_SubGhzSettingCustomPresetItemArray_t() \
    ARRAY_OPLIST(SubGhzSettingCustomPresetItemArray, M_POD_OPLIST)

>>>>>>> 8900f833
LIST_DEF(FrequencyList, uint32_t)

#define M_OPL_FrequencyList_t() LIST_OPLIST(FrequencyList)

typedef struct {
    SubGhzSettingCustomPresetItemArray_t data;
} SubGhzSettingCustomPresetStruct;

struct SubGhzSetting {
    FrequencyList_t frequencies;
    FrequencyList_t hopper_frequencies;
    SubGhzSettingCustomPresetStruct* preset;
};

SubGhzSetting* subghz_setting_alloc(void) {
    SubGhzSetting* instance = malloc(sizeof(SubGhzSetting));
    FrequencyList_init(instance->frequencies);
    FrequencyList_init(instance->hopper_frequencies);
    instance->preset = malloc(sizeof(SubGhzSettingCustomPresetStruct));
    SubGhzSettingCustomPresetItemArray_init(instance->preset->data);
    return instance;
}

static void subghz_setting_preset_reset(SubGhzSetting* instance) {
    for
        M_EACH(item, instance->preset->data, SubGhzSettingCustomPresetItemArray_t) {
            string_clear(item->custom_preset_name);
            free(item->custom_preset_data);
        }
    SubGhzSettingCustomPresetItemArray_reset(instance->preset->data);
}

void subghz_setting_free(SubGhzSetting* instance) {
    furi_assert(instance);
    FrequencyList_clear(instance->frequencies);
    FrequencyList_clear(instance->hopper_frequencies);
    for
        M_EACH(item, instance->preset->data, SubGhzSettingCustomPresetItemArray_t) {
            string_clear(item->custom_preset_name);
            free(item->custom_preset_data);
        }
    SubGhzSettingCustomPresetItemArray_clear(instance->preset->data);
    free(instance->preset);
    free(instance);
}

static void subghz_setting_load_default_preset(
    SubGhzSetting* instance,
    const char* preset_name,
    const uint8_t* preset_data,
    const uint8_t preset_pa_table[8]) {
    furi_assert(instance);
    furi_assert(preset_data);
    uint32_t preset_data_count = 0;
    SubGhzSettingCustomPresetItem* item =
        SubGhzSettingCustomPresetItemArray_push_raw(instance->preset->data);

    string_init(item->custom_preset_name);
    string_set(item->custom_preset_name, preset_name);

    while(preset_data[preset_data_count]) {
        preset_data_count += 2;
    }
    preset_data_count += 2;
    item->custom_preset_data_size = sizeof(uint8_t) * preset_data_count + sizeof(uint8_t) * 8;
    item->custom_preset_data = malloc(item->custom_preset_data_size);
    //load preset register
    memcpy(&item->custom_preset_data[0], &preset_data[0], preset_data_count);
    //load pa table
    memcpy(&item->custom_preset_data[preset_data_count], &preset_pa_table[0], 8);
}

static void subghz_setting_load_default_region(
    SubGhzSetting* instance,
    const uint32_t frequencies[],
    const uint32_t hopper_frequencies[]) {
    furi_assert(instance);

    FrequencyList_reset(instance->frequencies);
    FrequencyList_reset(instance->hopper_frequencies);
    subghz_setting_preset_reset(instance);

    while(*frequencies) {
        FrequencyList_push_back(instance->frequencies, *frequencies);
        frequencies++;
    }

    while(*hopper_frequencies) {
        FrequencyList_push_back(instance->hopper_frequencies, *hopper_frequencies);
        hopper_frequencies++;
    }

    subghz_setting_load_default_preset(
        instance,
        "AM270",
        (uint8_t*)furi_hal_subghz_preset_ook_270khz_async_regs,
        furi_hal_subghz_preset_ook_async_patable);
    subghz_setting_load_default_preset(
        instance,
        "AM650",
        (uint8_t*)furi_hal_subghz_preset_ook_650khz_async_regs,
        furi_hal_subghz_preset_ook_async_patable);
    subghz_setting_load_default_preset(
        instance,
        "FM238",
        (uint8_t*)furi_hal_subghz_preset_2fsk_dev2_38khz_async_regs,
        furi_hal_subghz_preset_2fsk_async_patable);
    subghz_setting_load_default_preset(
        instance,
        "FM476",
        (uint8_t*)furi_hal_subghz_preset_2fsk_dev47_6khz_async_regs,
        furi_hal_subghz_preset_2fsk_async_patable);
}

// Region check removed
void subghz_setting_load_default(SubGhzSetting* instance) {
    subghz_setting_load_default_region(
        instance, subghz_frequency_list, subghz_hopper_frequency_list);
}

void subghz_setting_load(SubGhzSetting* instance, const char* file_path) {
    furi_assert(instance);

    Storage* storage = furi_record_open(RECORD_STORAGE);
    FlipperFormat* fff_data_file = flipper_format_file_alloc(storage);

    string_t temp_str;
    string_init(temp_str);
    uint32_t temp_data32;
    bool temp_bool;

    subghz_setting_load_default(instance);

    if(file_path) {
        do {
            if(!flipper_format_file_open_existing(fff_data_file, file_path)) {
                FURI_LOG_E(TAG, "Error open file %s", file_path);
                break;
            }

            if(!flipper_format_read_header(fff_data_file, temp_str, &temp_data32)) {
                FURI_LOG_E(TAG, "Missing or incorrect header");
                break;
            }

            if((!strcmp(string_get_cstr(temp_str), SUBGHZ_SETTING_FILE_TYPE)) &&
               temp_data32 == SUBGHZ_SETTING_FILE_VERSION) {
            } else {
                FURI_LOG_E(TAG, "Type or version mismatch");
                break;
            }

            // Standard frequencies (optional)
            temp_bool = true;
            flipper_format_read_bool(fff_data_file, "Add_standard_frequencies", &temp_bool, 1);
            if(!temp_bool) {
                FURI_LOG_I(TAG, "Removing standard frequencies");
                FrequencyList_reset(instance->frequencies);
                FrequencyList_reset(instance->hopper_frequencies);
            } else {
                FURI_LOG_I(TAG, "Keeping standard frequencies");
            }

            // Load frequencies
            if(!flipper_format_rewind(fff_data_file)) {
                FURI_LOG_E(TAG, "Rewind error");
                break;
            }
            while(flipper_format_read_uint32(
                fff_data_file, "Frequency", (uint32_t*)&temp_data32, 1)) {
                if(furi_hal_subghz_is_frequency_valid(temp_data32)) {
                    FURI_LOG_I(TAG, "Frequency loaded %lu", temp_data32);
                    FrequencyList_push_back(instance->frequencies, temp_data32);
                } else {
                    FURI_LOG_E(TAG, "Frequency not supported %lu", temp_data32);
                }
            }

            // Load hopper frequencies
            if(!flipper_format_rewind(fff_data_file)) {
                FURI_LOG_E(TAG, "Rewind error");
                break;
            }
            while(flipper_format_read_uint32(
                fff_data_file, "Hopper_frequency", (uint32_t*)&temp_data32, 1)) {
                if(furi_hal_subghz_is_frequency_valid(temp_data32)) {
                    FURI_LOG_I(TAG, "Hopper frequency loaded %lu", temp_data32);
                    FrequencyList_push_back(instance->hopper_frequencies, temp_data32);
                } else {
                    FURI_LOG_E(TAG, "Hopper frequency not supported %lu", temp_data32);
                }
            }

            // Default frequency (optional)
            if(!flipper_format_rewind(fff_data_file)) {
                FURI_LOG_E(TAG, "Rewind error");
                break;
            }
            if(flipper_format_read_uint32(fff_data_file, "Default_frequency", &temp_data32, 1)) {
                for
                    M_EACH(frequency, instance->frequencies, FrequencyList_t) {
                        *frequency &= FREQUENCY_MASK;
                        if(*frequency == temp_data32) {
                            *frequency |= FREQUENCY_FLAG_DEFAULT;
                        }
                    }
            }

            // custom preset (optional)
            if(!flipper_format_rewind(fff_data_file)) {
                FURI_LOG_E(TAG, "Rewind error");
                break;
            }
            while(flipper_format_read_string(fff_data_file, "Custom_preset_name", temp_str)) {
                FURI_LOG_I(TAG, "Custom preset loaded %s", string_get_cstr(temp_str));
                subghz_setting_load_custom_preset(
                    instance, string_get_cstr(temp_str), fff_data_file);
            }

        } while(false);
    }

    string_clear(temp_str);
    flipper_format_free(fff_data_file);
    furi_record_close(RECORD_STORAGE);

    if(!FrequencyList_size(instance->frequencies) ||
       !FrequencyList_size(instance->hopper_frequencies)) {
        FURI_LOG_E(TAG, "Error loading user settings, loading default settings");
        subghz_setting_load_default(instance);
    }
}

size_t subghz_setting_get_frequency_count(SubGhzSetting* instance) {
    furi_assert(instance);
    return FrequencyList_size(instance->frequencies);
}

size_t subghz_setting_get_hopper_frequency_count(SubGhzSetting* instance) {
    furi_assert(instance);
    return FrequencyList_size(instance->hopper_frequencies);
}

size_t subghz_setting_get_preset_count(SubGhzSetting* instance) {
    furi_assert(instance);
    return SubGhzSettingCustomPresetItemArray_size(instance->preset->data);
}

const char* subghz_setting_get_preset_name(SubGhzSetting* instance, size_t idx) {
    furi_assert(instance);
    SubGhzSettingCustomPresetItem* item =
        SubGhzSettingCustomPresetItemArray_get(instance->preset->data, idx);
    return string_get_cstr(item->custom_preset_name);
}

int subghz_setting_get_inx_preset_by_name(SubGhzSetting* instance, const char* preset_name) {
    furi_assert(instance);
    size_t idx = 0;
     for
         M_EACH(item, instance->preset->data, SubGhzSettingCustomPresetItemArray_t) {
             if(strcmp(string_get_cstr(item->custom_preset_name), preset_name) == 0) {
                 return idx;
             }
             idx++;
         }
     furi_crash("SubGhz: No name preset.");
     return -1;
}

bool subghz_setting_load_custom_preset(
    SubGhzSetting* instance,
    const char* preset_name,
    FlipperFormat* fff_data_file) {
    furi_assert(instance);
    furi_assert(preset_name);
    uint32_t temp_data32;
    SubGhzSettingCustomPresetItem* item =
        SubGhzSettingCustomPresetItemArray_push_raw(instance->preset->data);
    string_init(item->custom_preset_name);
    string_set(item->custom_preset_name, preset_name);
    do {
        if(!flipper_format_get_value_count(fff_data_file, "Custom_preset_data", &temp_data32))
            break;
        if(!temp_data32 || (temp_data32 % 2)) {
            FURI_LOG_E(TAG, "Integrity error Custom_preset_data");
            break;
        }
        item->custom_preset_data_size = sizeof(uint8_t) * temp_data32;
        item->custom_preset_data = malloc(item->custom_preset_data_size);
        if(!flipper_format_read_hex(
               fff_data_file,
               "Custom_preset_data",
               item->custom_preset_data,
               item->custom_preset_data_size)) {
            FURI_LOG_E(TAG, "Missing Custom_preset_data");
            break;
        }
        return true;
    } while(true);
    return false;
}

bool subghz_setting_delete_custom_preset(SubGhzSetting* instance, const char* preset_name) {
    furi_assert(instance);
    furi_assert(preset_name);
    SubGhzSettingCustomPresetItemArray_it_t it;
    SubGhzSettingCustomPresetItemArray_it_last(it, instance->preset->data);
    while(!SubGhzSettingCustomPresetItemArray_end_p(it)) {
        SubGhzSettingCustomPresetItem* item = SubGhzSettingCustomPresetItemArray_ref(it);
        if(strcmp(string_get_cstr(item->custom_preset_name), preset_name) == 0) {
            string_clear(item->custom_preset_name);
            free(item->custom_preset_data);
            SubGhzSettingCustomPresetItemArray_remove(instance->preset->data, it);
            return true;
        }
        SubGhzSettingCustomPresetItemArray_previous(it);
    }
    return false;
}

uint8_t* subghz_setting_get_preset_data(SubGhzSetting* instance, size_t idx) {
    furi_assert(instance);
    SubGhzSettingCustomPresetItem* item =
        SubGhzSettingCustomPresetItemArray_get(instance->preset->data, idx);
    return item->custom_preset_data;
}

size_t subghz_setting_get_preset_data_size(SubGhzSetting* instance, size_t idx) {
    furi_assert(instance);
    SubGhzSettingCustomPresetItem* item =
        SubGhzSettingCustomPresetItemArray_get(instance->preset->data, idx);
    return item->custom_preset_data_size;
}

uint8_t* subghz_setting_get_preset_data_by_name(SubGhzSetting* instance, const char* preset_name) {
    furi_assert(instance);
    SubGhzSettingCustomPresetItem* item = SubGhzSettingCustomPresetItemArray_get(
        instance->preset->data, subghz_setting_get_inx_preset_by_name(instance, preset_name));
    return item->custom_preset_data;
}

uint32_t subghz_setting_get_frequency(SubGhzSetting* instance, size_t idx) {
    furi_assert(instance);
    uint32_t* ret = FrequencyList_get(instance->frequencies, idx);
    if(ret) {
        return (*ret) & FREQUENCY_MASK;
    } else {
        return 0;
    }
}

uint32_t subghz_setting_get_hopper_frequency(SubGhzSetting* instance, size_t idx) {
    furi_assert(instance);
    uint32_t* ret = FrequencyList_get(instance->hopper_frequencies, idx);
    if(ret) {
        return *ret;
    } else {
        return 0;
    }
}

uint32_t subghz_setting_get_frequency_default_index(SubGhzSetting* instance) {
    furi_assert(instance);
    for(size_t i = 0; i < FrequencyList_size(instance->frequencies); i++) {
        uint32_t frequency = *FrequencyList_get(instance->frequencies, i);
        if(frequency & FREQUENCY_FLAG_DEFAULT) {
            return i;
        }
    }
    return 0;
}

uint32_t subghz_setting_get_default_frequency(SubGhzSetting* instance) {
    furi_assert(instance);
    return subghz_setting_get_frequency(
        instance, subghz_setting_get_frequency_default_index(instance));
}<|MERGE_RESOLUTION|>--- conflicted
+++ resolved
@@ -50,115 +50,6 @@
     0,
 };
 
-<<<<<<< HEAD
-=======
-/* Europe and Russia */
-static const uint32_t subghz_frequency_list_region_eu_ru[] = {
-    /* 300 - 348 */
-    300000000,
-    303875000,
-    304250000,
-    310000000,
-    315000000,
-    318000000,
-
-    /* 387 - 464 */
-    390000000,
-    418000000,
-    433075000, /* LPD433 first */
-    433420000,
-    433920000 | FREQUENCY_FLAG_DEFAULT, /* LPD433 mid */
-    434420000,
-    434775000, /* LPD433 last channels */
-    438900000,
-
-    /* 779 - 928 */
-    868350000,
-    915000000,
-    925000000,
-    0,
-};
-static const uint32_t subghz_hopper_frequency_list_region_eu_ru[] = {
-    310000000,
-    315000000,
-    318000000,
-    390000000,
-    433920000,
-    868350000,
-    0,
-};
-
-/* Region 0 */
-static const uint32_t subghz_frequency_list_region_us_ca_au[] = {
-    /* 300 - 348 */
-    300000000,
-    303875000,
-    304250000,
-    310000000,
-    315000000,
-    318000000,
-
-    /* 387 - 464 */
-    390000000,
-    418000000,
-    433075000, /* LPD433 first */
-    433420000,
-    433920000 | FREQUENCY_FLAG_DEFAULT, /* LPD433 mid */
-    434420000,
-    434775000, /* LPD433 last channels */
-    438900000,
-
-    /* 779 - 928 */
-    868350000,
-    915000000,
-    925000000,
-    0,
-};
-static const uint32_t subghz_hopper_frequency_list_region_us_ca_au[] = {
-    310000000,
-    315000000,
-    318000000,
-    390000000,
-    433920000,
-    868350000,
-    0,
-};
-
-static const uint32_t subghz_frequency_list_region_jp[] = {
-    /* 300 - 348 */
-    300000000,
-    303875000,
-    304250000,
-    310000000,
-    315000000,
-    318000000,
-
-    /* 387 - 464 */
-    390000000,
-    418000000,
-    433075000, /* LPD433 first */
-    433420000,
-    433920000 | FREQUENCY_FLAG_DEFAULT, /* LPD433 mid */
-    434420000,
-    434775000, /* LPD433 last channels */
-    438900000,
-
-    /* 779 - 928 */
-    868350000,
-    915000000,
-    925000000,
-    0,
-};
-static const uint32_t subghz_hopper_frequency_list_region_jp[] = {
-    310000000,
-    315000000,
-    318000000,
-    390000000,
-    433920000,
-    868350000,
-    0,
-};
-
 typedef struct {
     string_t custom_preset_name;
     uint8_t* custom_preset_data;
@@ -170,7 +61,6 @@
 #define M_OPL_SubGhzSettingCustomPresetItemArray_t() \
     ARRAY_OPLIST(SubGhzSettingCustomPresetItemArray, M_POD_OPLIST)
 
->>>>>>> 8900f833
 LIST_DEF(FrequencyList, uint32_t)
 
 #define M_OPL_FrequencyList_t() LIST_OPLIST(FrequencyList)
