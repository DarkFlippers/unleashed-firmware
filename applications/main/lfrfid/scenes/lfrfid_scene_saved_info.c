#include "../lfrfid_i.h"

void lfrfid_scene_saved_info_on_enter(void* context) {
    LfRfid* app = context;
    Widget* widget = app->widget;

    FuriString* tmp_string;
    tmp_string = furi_string_alloc();

    furi_string_printf(
        tmp_string,
        "%s [%s]\r\n",
        furi_string_get_cstr(app->file_name),
        protocol_dict_get_name(app->dict, app->protocol_id));

    size_t size = protocol_dict_get_data_size(app->dict, app->protocol_id);
    uint8_t* data = (uint8_t*)malloc(size);
    protocol_dict_get_data(app->dict, app->protocol_id, data, size);
    for(uint8_t i = 0; i < size; i++) {
        if(i != 0) {
<<<<<<< HEAD
            string_cat_printf(tmp_string, ":");
=======
            furi_string_cat_printf(tmp_string, " ");
>>>>>>> 4bf29827
        }

        furi_string_cat_printf(tmp_string, "%02X", data[i]);
    }
    free(data);

    FuriString* render_data;
    render_data = furi_string_alloc();
    protocol_dict_render_data(app->dict, render_data, app->protocol_id);
    furi_string_cat_printf(tmp_string, "\r\n%s", furi_string_get_cstr(render_data));
    furi_string_free(render_data);

    widget_add_string_multiline_element(
        widget, 0, 1, AlignLeft, AlignTop, FontSecondary, furi_string_get_cstr(tmp_string));

    view_dispatcher_switch_to_view(app->view_dispatcher, LfRfidViewWidget);
    furi_string_free(tmp_string);
}

bool lfrfid_scene_saved_info_on_event(void* context, SceneManagerEvent event) {
    UNUSED(context);
    UNUSED(event);
    bool consumed = false;
    return consumed;
}

void lfrfid_scene_saved_info_on_exit(void* context) {
    LfRfid* app = context;
    widget_reset(app->widget);
}<|MERGE_RESOLUTION|>--- conflicted
+++ resolved
@@ -18,11 +18,7 @@
     protocol_dict_get_data(app->dict, app->protocol_id, data, size);
     for(uint8_t i = 0; i < size; i++) {
         if(i != 0) {
-<<<<<<< HEAD
             string_cat_printf(tmp_string, ":");
-=======
-            furi_string_cat_printf(tmp_string, " ");
->>>>>>> 4bf29827
         }
 
         furi_string_cat_printf(tmp_string, "%02X", data[i]);
