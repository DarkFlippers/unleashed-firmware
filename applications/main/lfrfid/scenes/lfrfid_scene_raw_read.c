#include "../lfrfid_i.h"

#define RAW_READ_TIME_MS (5000UL)

typedef struct {
    FuriString* string_file_name;
    FuriTimer* timer;
    bool is_psk;
    bool error;
} LfRfidReadRawState;

static void lfrfid_read_callback(LFRFIDWorkerReadRawResult result, void* context) {
    LfRfid* app = context;

    if(result == LFRFIDWorkerReadRawFileError) {
        view_dispatcher_send_custom_event(app->view_dispatcher, LfRfidEventReadError);
    } else if(result == LFRFIDWorkerReadRawOverrun) {
        view_dispatcher_send_custom_event(app->view_dispatcher, LfRfidEventReadOverrun);
    }
}

static void timer_callback(void* context) {
    LfRfid* app = context;

    view_dispatcher_send_custom_event(app->view_dispatcher, LfRfidEventReadDone);
}

void lfrfid_scene_raw_read_on_enter(void* context) {
    LfRfid* app = context;
    Popup* popup = app->popup;

    popup_set_icon(popup, 0, 0, &I_NFC_dolphin_emulation_51x64);
    popup_set_header(popup, "Reading ASK", 91, 16, AlignCenter, AlignTop);
    popup_set_text(popup, "Don't move\nfor 5 sec.", 91, 29, AlignCenter, AlignTop);

    view_dispatcher_switch_to_view(app->view_dispatcher, LfRfidViewPopup);

    LfRfidReadRawState* state = malloc(sizeof(LfRfidReadRawState));
    state->string_file_name = furi_string_alloc();
    state->timer = furi_timer_alloc(timer_callback, FuriTimerTypeOnce, app);

    scene_manager_set_scene_state(app->scene_manager, LfRfidSceneRawRead, (uint32_t)state);

    furi_string_printf(
        state->string_file_name,
        "%s/%s%s",
        LFRFID_SD_FOLDER,
        furi_string_get_cstr(app->raw_file_name),
        LFRFID_APP_RAW_ASK_EXTENSION);

    lfrfid_make_app_folder(app);

    lfrfid_worker_start_thread(app->lfworker);
    lfrfid_worker_read_raw_start(
        app->lfworker,
        furi_string_get_cstr(state->string_file_name),
        LFRFIDWorkerReadTypeASKOnly,
        lfrfid_read_callback,
        app);

    furi_timer_start(state->timer, RAW_READ_TIME_MS);
    notification_message(app->notifications, &sequence_blink_start_cyan);

    state->is_psk = false;
    state->error = false;
}

bool lfrfid_scene_raw_read_on_event(void* context, SceneManagerEvent event) {
    LfRfid* app = context;
    Popup* popup = app->popup;
    LfRfidReadRawState* state =
        (LfRfidReadRawState*)scene_manager_get_scene_state(app->scene_manager, LfRfidSceneRawRead);
    bool consumed = false;

    furi_assert(state);

    if(event.type == SceneManagerEventTypeCustom) {
        if(event.event == LfRfidEventReadError || event.event == LfRfidEventReadOverrun) {
            furi_timer_stop(state->timer);

            popup_set_icon(popup, 83, 22, &I_WarningDolphinFlip_45x42);
            popup_set_header(popup, "RAW Reading error!", 64, 0, AlignCenter, AlignTop);
            popup_set_text(
                popup, "This may be\ncaused by SD\ncard issues", 0, 13, AlignLeft, AlignTop);

            notification_message(app->notifications, &sequence_blink_start_red);
            state->error = true;

        } else if(event.event == LfRfidEventReadDone) {
            if(!state->error) {
                if(state->is_psk) {
                    notification_message(app->notifications, &sequence_success);
                    scene_manager_next_scene(app->scene_manager, LfRfidSceneRawSuccess);

                } else {
                    lfrfid_worker_stop(app->lfworker);
                    lfrfid_worker_stop_thread(app->lfworker);
<<<<<<< HEAD
                    lfrfid_worker_start_thread(app->lfworker);
=======

                    state->is_psk = true;

>>>>>>> 3084469d
                    furi_string_printf(
                        state->string_file_name,
                        "%s/%s%s",
                        LFRFID_SD_FOLDER,
                        furi_string_get_cstr(app->raw_file_name),
                        LFRFID_APP_RAW_PSK_EXTENSION);

                    lfrfid_worker_start_thread(app->lfworker);
                    lfrfid_worker_read_raw_start(
                        app->lfworker,
                        furi_string_get_cstr(state->string_file_name),
                        LFRFIDWorkerReadTypePSKOnly,
                        lfrfid_read_callback,
                        app);

                    furi_timer_start(state->timer, RAW_READ_TIME_MS);

                    popup_set_header(popup, "Reading PSK", 91, 16, AlignCenter, AlignTop);
                    notification_message(app->notifications, &sequence_blink_start_yellow);
                }
            }
        }

        consumed = true;
    }

    return consumed;
}

void lfrfid_scene_raw_read_on_exit(void* context) {
    LfRfid* app = context;
    LfRfidReadRawState* state =
        (LfRfidReadRawState*)scene_manager_get_scene_state(app->scene_manager, LfRfidSceneRawRead);

    lfrfid_worker_stop(app->lfworker);
    lfrfid_worker_stop_thread(app->lfworker);

    furi_timer_free(state->timer);
    furi_string_free(state->string_file_name);
    free(state);

    popup_reset(app->popup);
    notification_message(app->notifications, &sequence_blink_stop);
}<|MERGE_RESOLUTION|>--- conflicted
+++ resolved
@@ -95,13 +95,9 @@
                 } else {
                     lfrfid_worker_stop(app->lfworker);
                     lfrfid_worker_stop_thread(app->lfworker);
-<<<<<<< HEAD
-                    lfrfid_worker_start_thread(app->lfworker);
-=======
 
                     state->is_psk = true;
 
->>>>>>> 3084469d
                     furi_string_printf(
                         state->string_file_name,
                         "%s/%s%s",
