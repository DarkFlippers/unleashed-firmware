/**
 * @file infrared_app_i.h
 * @brief Main Infrared application types and functions.
 */
#pragma once

#include <gui/gui.h>
#include <gui/view.h>
#include <assets_icons.h>
#include <gui/view_stack.h>
#include <gui/view_dispatcher.h>
#include <gui/scene_manager.h>

#include <gui/modules/popup.h>
#include <gui/modules/loading.h>
#include <gui/modules/submenu.h>
#include <gui/modules/dialog_ex.h>
#include <gui/modules/text_input.h>
#include <gui/modules/button_menu.h>
#include <gui/modules/button_panel.h>
#include <gui/modules/variable_item_list.h>

#include <rpc/rpc_app.h>
#include <storage/storage.h>
#include <dialogs/dialogs.h>

#include <notification/notification_messages.h>

#include <infrared/worker/infrared_worker.h>

#include "infrared_app.h"
#include "infrared_remote.h"
#include "infrared_brute_force.h"
#include "infrared_custom_event.h"

#include "scenes/infrared_scene.h"
#include "views/infrared_progress_view.h"
#include "views/infrared_debug_view.h"
#include "views/infrared_move_view.h"

#define INFRARED_FILE_NAME_SIZE 100
#define INFRARED_TEXT_STORE_NUM 2
#define INFRARED_TEXT_STORE_SIZE 128

#define INFRARED_MAX_BUTTON_NAME_LENGTH 22
#define INFRARED_MAX_REMOTE_NAME_LENGTH 22

#define INFRARED_APP_FOLDER ANY_PATH("infrared")
#define INFRARED_APP_EXTENSION ".ir"

#define INFRARED_DEFAULT_REMOTE_NAME "Remote"
#define INFRARED_LOG_TAG "InfraredApp"

/**
 * @brief Enumeration of invalid remote button indices.
 */
typedef enum {
    InfraredButtonIndexNone = -1, /**< No button is currently selected. */
} InfraredButtonIndex;

/**
 * @brief Enumeration of editing targets.
 */
typedef enum {
    InfraredEditTargetNone, /**< No editing target is selected. */
    InfraredEditTargetRemote, /**< Whole remote is selected as editing target. */
    InfraredEditTargetButton, /**< Single button is selected as editing target. */
} InfraredEditTarget;

/**
 * @brief Enumeration of editing modes.
 */
typedef enum {
    InfraredEditModeNone, /**< No editing mode is selected. */
    InfraredEditModeRename, /**< Rename mode is selected. */
    InfraredEditModeDelete, /**< Delete mode is selected. */
} InfraredEditMode;

/**
 * @brief Infrared application state type.
 */
typedef struct {
    bool is_learning_new_remote; /**< Learning new remote or adding to an existing one. */
    bool is_debug_enabled; /**< Whether to enable or disable debugging features. */
    bool is_transmitting; /**< Whether a signal is currently being transmitted. */
    InfraredEditTarget edit_target : 8; /**< Selected editing target (a remote or a button). */
    InfraredEditMode edit_mode : 8; /**< Selected editing operation (rename or delete). */
    int32_t current_button_index; /**< Selected button index (move destination). */
    int32_t prev_button_index; /**< Previous button index (move source). */
    uint32_t last_transmit_time; /**< Lat time a signal was transmitted. */
} InfraredAppState;

/**
 * @brief Infrared application type.
 */
struct InfraredApp {
    SceneManager* scene_manager; /**< Pointer to a SceneManager instance. */
    ViewDispatcher* view_dispatcher; /**< Pointer to a ViewDispatcher instance. */

    Gui* gui; /**< Pointer to a Gui instance. */
    Storage* storage; /**< Pointer to a Storage instance. */
    DialogsApp* dialogs; /**< Pointer to a DialogsApp instance. */
    NotificationApp* notifications; /**< Pointer to a NotificationApp instance. */
    InfraredWorker* worker; /**< Used to send or receive signals. */
    InfraredRemote* remote; /**< Holds the currently loaded remote. */
    InfraredSignal* current_signal; /**< Holds the currently loaded signal. */
    InfraredBruteForce* brute_force; /**< Used for the Universal Remote feature. */

    Submenu* submenu; /**< Standard view for displaying application menus. */
    TextInput* text_input; /**< Standard view for receiving user text input. */
    DialogEx* dialog_ex; /**< Standard view for displaying dialogs. */
    ButtonMenu* button_menu; /**< Custom view for interacting with IR remotes. */
    Popup* popup; /**< Standard view for displaying messages. */
    VariableItemList* variable_item_list;

    ViewStack* view_stack; /**< Standard view for displaying stacked interfaces. */
    InfraredDebugView* debug_view; /**< Custom view for displaying debug information. */
    InfraredMoveView* move_view; /**< Custom view for rearranging buttons in a remote. */

    ButtonPanel* button_panel; /**< Standard view for displaying control panels. */
    Loading* loading; /**< Standard view for informing about long operations. */
    InfraredProgressView* progress; /**< Custom view for showing brute force progress. */

    FuriThread* task_thread; /**< Pointer to a FuriThread instance for concurrent tasks. */
    FuriString* file_path; /**< Full path to the currently loaded file. */
    FuriString* button_name; /**< Name of the button requested in RPC mode. */
    /** Arbitrary text storage for various inputs. */
    char text_store[INFRARED_TEXT_STORE_NUM][INFRARED_TEXT_STORE_SIZE + 1];
    InfraredAppState app_state; /**< Application state. */

    void* rpc_ctx; /**< Pointer to the RPC context object. */
};

/**
 * @brief Enumeration of all used view types.
 */
typedef enum {
    InfraredViewSubmenu,
    InfraredViewTextInput,
    InfraredViewDialogEx,
    InfraredViewButtonMenu,
    InfraredViewPopup,
    InfraredViewStack,
    InfraredViewDebugView,
    InfraredViewMove,
<<<<<<< HEAD
    InfraredViewVariableItemList,
=======
    InfraredViewLoading,
>>>>>>> 2aa85347
} InfraredView;

/**
 * @brief Enumeration of all notification message types.
 */
typedef enum {
    InfraredNotificationMessageSuccess, /**< Play a short happy tune. */
    InfraredNotificationMessageGreenOn, /**< Turn green LED on. */
    InfraredNotificationMessageGreenOff, /**< Turn green LED off. */
    InfraredNotificationMessageYellowOn, /**< Turn yellow LED on. */
    InfraredNotificationMessageYellowOff, /**< Turn yellow LED off. */
    InfraredNotificationMessageBlinkStartRead, /**< Blink the LED to indicate receiver mode. */
    InfraredNotificationMessageBlinkStartSend, /**< Blink the LED to indicate transmitter mode. */
    InfraredNotificationMessageBlinkStop, /**< Stop blinking the LED. */
    InfraredNotificationMessageCount, /**< Special value equal to the message type count. */
} InfraredNotificationMessage;

/**
 * @brief Add a new remote with a single signal.
 *
 * The filename will be automatically generated depending on
 * the names and number of other files in the infrared data directory.
 *
 * @param[in] infrared pointer to the application instance.
 * @param[in] name pointer to a zero-terminated string containing the signal name.
 * @param[in] signal pointer to the signal to be added.
 * @return true if the remote was successfully created, false otherwise.
 */
bool infrared_add_remote_with_button(
    const InfraredApp* infrared,
    const char* name,
    const InfraredSignal* signal);

/**
 * @brief Rename the currently loaded remote.
 *
 * @param[in] infrared pointer to the application instance.
 * @param[in] new_name pointer to a zero-terminated string containing the new remote name.
 * @return true if the remote was successfully renamed, false otherwise.
 */
bool infrared_rename_current_remote(const InfraredApp* infrared, const char* new_name);

/**
 * @brief Begin transmission of the currently loaded signal.
 *
 * The signal will be repeated indefinitely until stopped.
 *
 * @param[in,out] infrared pointer to the application instance.
 */
void infrared_tx_start(InfraredApp* infrared);

/**
 * @brief Load a signal under the given index and begin transmission.
 *
 * The signal will be repeated indefinitely until stopped.
 *
 * @param[in,out] infrared pointer to the application instance.
 * @param[in] button_index index of the signal to be loaded.
 * @returns true if the signal could be loaded, false otherwise.
 */
void infrared_tx_start_button_index(InfraredApp* infrared, size_t button_index);

/**
 * @brief Stop transmission of the currently loaded signal.
 *
 * @param[in,out] infrared pointer to the application instance.
 */
void infrared_tx_stop(InfraredApp* infrared);

/**
 * @brief Start a blocking task in a separate thread.
 *
 * Before starting a blocking task, the current view will be replaced
 * with a busy animation. All subsequent user input will be ignored.
 *
 * @param[in,out] infrared pointer to the application instance.
 * @param[in] callback pointer to the function to be run in the thread.
 */
void infrared_blocking_task_start(InfraredApp* infrared, FuriThreadCallback callback);

/**
 * @brief Wait for a blocking task to finish and get the result.
 *
 * The busy animation shown during the infrared_blocking_task_start() call
 * will NOT be hidden and WILL remain on screen. If another view is needed
 * (e.g. to display the results), the caller code MUST set it explicitly.
 *
 * @param[in,out] infrared pointer to the application instance.
 * @return true if the blocking task finished successfully, false otherwise.
 */
bool infrared_blocking_task_finalize(InfraredApp* infrared);

/**
 * @brief Set the internal text store with formatted text.
 *
 * @param[in,out] infrared pointer to the application instance.
 * @param[in] bank index of text store bank (0 or 1).
 * @param[in] fmt pointer to a zero-terminated string containing the format text.
 * @param[in] ... additional arguments.
 */
void infrared_text_store_set(InfraredApp* infrared, uint32_t bank, const char* fmt, ...)
    _ATTRIBUTE((__format__(__printf__, 3, 4)));

/**
 * @brief Clear the internal text store.
 *
 * @param[in,out] infrared pointer to the application instance.
 * @param[in] bank index of text store bank (0 or 1).
 */
void infrared_text_store_clear(InfraredApp* infrared, uint32_t bank);

/**
 * @brief Play a sound and/or blink the LED.
 *
 * @param[in] infrared pointer to the application instance.
 * @param[in] message type of the message to play.
 */
void infrared_play_notification_message(
    const InfraredApp* infrared,
    InfraredNotificationMessage message);

/**
 * @brief Show a formatted error messsage.
 *
 * @param[in] infrared pointer to the application instance.
 * @param[in] fmt pointer to a zero-terminated string containing the format text.
 * @param[in] ... additional arguments.
 */
void infrared_show_error_message(const InfraredApp* infrared, const char* fmt, ...)
    _ATTRIBUTE((__format__(__printf__, 2, 3)));

/**
 * @brief Common received signal callback.
 *
 * Called when the worker has received a complete infrared signal.
 *
 * @param[in,out] context pointer to the user-specified context object.
 * @param[in] received_signal pointer to the received signal.
 */
void infrared_signal_received_callback(void* context, InfraredWorkerSignal* received_signal);

/**
 * @brief Common text input callback.
 *
 * Called when the input has been accepted by the user.
 *
 * @param[in,out] context pointer to the user-specified context object.
 */
void infrared_text_input_callback(void* context);

/**
 * @brief Common popup close callback.
 *
 * Called when the popup has been closed either by the user or after a timeout.
 *
 * @param[in,out] context pointer to the user-specified context object.
 */
void infrared_popup_closed_callback(void* context);<|MERGE_RESOLUTION|>--- conflicted
+++ resolved
@@ -143,11 +143,8 @@
     InfraredViewStack,
     InfraredViewDebugView,
     InfraredViewMove,
-<<<<<<< HEAD
     InfraredViewVariableItemList,
-=======
     InfraredViewLoading,
->>>>>>> 2aa85347
 } InfraredView;
 
 /**
