App(
    appid="nfc",
    name="NFC",
    apptype=FlipperAppType.MENUEXTERNAL,
    targets=["f7"],
    entry_point="nfc_app",
    icon="A_NFC_14",
    stack_size=5 * 1024,
    order=30,
    resources="resources",
    sources=[
        "*.c",
        "!plugins",
        "!nfc_cli.c",
    ],
    fap_libs=["assets", "mbedtls"],
    fap_icon="icon.png",
    fap_category="NFC",
)

# Parser plugins

App(
    appid="all_in_one_parser",
    apptype=FlipperAppType.PLUGIN,
    entry_point="all_in_one_plugin_ep",
    targets=["f7"],
    requires=["nfc"],
    sources=["plugins/supported_cards/all_in_one.c"],
)

App(
    appid="opal_parser",
    apptype=FlipperAppType.PLUGIN,
    entry_point="opal_plugin_ep",
    targets=["f7"],
    requires=["nfc"],
    sources=["plugins/supported_cards/opal.c"],
)

App(
    appid="myki_parser",
    apptype=FlipperAppType.PLUGIN,
    entry_point="myki_plugin_ep",
    targets=["f7"],
    requires=["nfc"],
    sources=["plugins/supported_cards/myki.c"],
)

App(
    appid="troika_parser",
    apptype=FlipperAppType.PLUGIN,
    entry_point="troika_plugin_ep",
    targets=["f7"],
    requires=["nfc"],
    sources=["plugins/supported_cards/troika.c"],
)

App(
<<<<<<< HEAD
    appid="social_moscow_parser",
    apptype=FlipperAppType.PLUGIN,
    entry_point="social_moscow_plugin_ep",
    targets=["f7"],
    requires=["nfc"],
    sources=["plugins/supported_cards/social_moscow.c"],
=======
    appid="washcity_parser",
    apptype=FlipperAppType.PLUGIN,
    entry_point="washcity_plugin_ep",
    targets=["f7"],
    requires=["nfc"],
    sources=["plugins/supported_cards/washcity.c"],
>>>>>>> a7b60bf2
)

App(
    appid="plantain_parser",
    apptype=FlipperAppType.PLUGIN,
    entry_point="plantain_plugin_ep",
    targets=["f7"],
    requires=["nfc"],
    sources=["plugins/supported_cards/plantain.c"],
)

App(
    appid="two_cities_parser",
    apptype=FlipperAppType.PLUGIN,
    entry_point="two_cities_plugin_ep",
    targets=["f7"],
    requires=["nfc"],
    sources=["plugins/supported_cards/two_cities.c"],
)

App(
    appid="umarsh_parser",
    apptype=FlipperAppType.PLUGIN,
    entry_point="umarsh_plugin_ep",
    targets=["f7"],
    requires=["nfc"],
    sources=["plugins/supported_cards/umarsh.c"],
)

App(
    appid="metromoney_parser",
    apptype=FlipperAppType.PLUGIN,
    entry_point="metromoney_plugin_ep",
    targets=["f7"],
    requires=["nfc"],
    sources=["plugins/supported_cards/metromoney.c"],
)

App(
    appid="kazan_parser",
    apptype=FlipperAppType.PLUGIN,
    entry_point="kazan_plugin_ep",
    targets=["f7"],
    requires=["nfc"],
    sources=["plugins/supported_cards/kazan.c"],
)

App(
    appid="aime_parser",
    apptype=FlipperAppType.PLUGIN,
    entry_point="aime_plugin_ep",
    targets=["f7"],
    requires=["nfc"],
    sources=["plugins/supported_cards/aime.c"],
)

App(
    appid="saflok_parser",
    apptype=FlipperAppType.PLUGIN,
    entry_point="saflok_plugin_ep",
    targets=["f7"],
    requires=["nfc"],
    sources=["plugins/supported_cards/saflok.c"],
)

App(
    appid="mykey_parser",
    apptype=FlipperAppType.PLUGIN,
    entry_point="mykey_plugin_ep",
    targets=["f7"],
    requires=["nfc"],
    sources=["plugins/supported_cards/mykey.c"],
)

App(
    appid="zolotaya_korona_parser",
    apptype=FlipperAppType.PLUGIN,
    entry_point="zolotaya_korona_plugin_ep",
    targets=["f7"],
    requires=["nfc"],
    sources=["plugins/supported_cards/zolotaya_korona.c"],
)

App(
    appid="hid_parser",
    apptype=FlipperAppType.PLUGIN,
    entry_point="hid_plugin_ep",
    targets=["f7"],
    requires=["nfc"],
    sources=["plugins/supported_cards/hid.c"],
)

App(
    appid="nfc_start",
    targets=["f7"],
    apptype=FlipperAppType.STARTUP,
    entry_point="nfc_on_system_start",
    sources=["nfc_cli.c"],
    order=30,
)<|MERGE_RESOLUTION|>--- conflicted
+++ resolved
@@ -57,21 +57,12 @@
 )
 
 App(
-<<<<<<< HEAD
     appid="social_moscow_parser",
     apptype=FlipperAppType.PLUGIN,
     entry_point="social_moscow_plugin_ep",
     targets=["f7"],
     requires=["nfc"],
     sources=["plugins/supported_cards/social_moscow.c"],
-=======
-    appid="washcity_parser",
-    apptype=FlipperAppType.PLUGIN,
-    entry_point="washcity_plugin_ep",
-    targets=["f7"],
-    requires=["nfc"],
-    sources=["plugins/supported_cards/washcity.c"],
->>>>>>> a7b60bf2
 )
 
 App(
