--- conflicted
+++ resolved
@@ -51,8 +51,7 @@
         furi_string_cat_printf(
             temp_str, "\e#%s\n", nfc_mf_classic_type(dev_data->mf_classic_data.type));
     } else if(protocol == NfcDeviceProtocolMifareDesfire) {
-<<<<<<< HEAD
-        furi_string_cat_printf(temp_str, "\e#MIFARE DESfire\n");
+        furi_string_cat_printf(temp_str, "\e#MIFARE DESFire\n");
     } else if(protocol == NfcDeviceProtocolNfcV) {
         switch(dev_data->nfcv_data.sub_type) {
         case NfcVTypePlain:
@@ -74,9 +73,6 @@
             furi_string_cat_printf(temp_str, "\e#ISO15693 (unknown)\n");
             break;
         }
-=======
-        furi_string_cat_printf(temp_str, "\e#MIFARE DESFire\n");
->>>>>>> 8d2ea14f
     } else {
         furi_string_cat_printf(temp_str, "\e#Unknown ISO tag\n");
     }
