--- conflicted
+++ resolved
@@ -16,11 +16,7 @@
 
     uint16_t nonces_saved = mfkey32_get_auth_sectors(temp_str);
     widget_add_text_scroll_element(nfc->widget, 0, 22, 128, 42, furi_string_get_cstr(temp_str));
-<<<<<<< HEAD
-    furi_string_printf(temp_str, "Nonce pairs saved %d", nonces_saved);
-=======
     furi_string_printf(temp_str, "Nonce pairs saved: %d", nonces_saved);
->>>>>>> 192cfd60
     widget_add_string_element(
         nfc->widget, 0, 0, AlignLeft, AlignTop, FontPrimary, furi_string_get_cstr(temp_str));
     widget_add_string_element(
