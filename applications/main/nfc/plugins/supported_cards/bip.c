#include "nfc_supported_card_plugin.h"
#include <flipper_application.h>

#include "protocols/mf_classic/mf_classic.h"
#include <nfc/protocols/mf_classic/mf_classic_poller_sync.h>

#include <bit_lib.h>
#include <locale/locale.h>

#define TAG "Bip"

#define BIP_CARD_ID_SECTOR_NUMBER (0)
#define BIP_BALANCE_SECTOR_NUMBER (8)
#define BIP_TRIP_TIME_WINDOW_SECTOR_NUMBER (5)
#define BIP_LAST_TOP_UPS_SECTOR_NUMBER (10)
#define BIP_TRIPS_INFO_SECTOR_NUMBER (11)

typedef struct {
    DateTime datetime;
    uint16_t amount;
} BipTransaction;

typedef struct {
    uint64_t a;
    uint64_t b;
} MfClassicKeyPair;

static const MfClassicKeyPair bip_1k_keys[] = {
    {.a = 0x3a42f33af429, .b = 0x1fc235ac1309},
    {.a = 0x6338a371c0ed, .b = 0x243f160918d1},
    {.a = 0xf124c2578ad0, .b = 0x9afc42372af1},
    {.a = 0x32ac3b90ac13, .b = 0x682d401abb09},
    {.a = 0x4ad1e273eaf1, .b = 0x067db45454a9},
    {.a = 0xe2c42591368a, .b = 0x15fc4c7613fe},
    {.a = 0x2a3c347a1200, .b = 0x68d30288910a},
    {.a = 0x16f3d5ab1139, .b = 0xf59a36a2546d},
    {.a = 0x937a4fff3011, .b = 0x64e3c10394c2},
    {.a = 0x35c3d2caee88, .b = 0xb736412614af},
    {.a = 0x693143f10368, .b = 0x324f5df65310},
    {.a = 0xa3f97428dd01, .b = 0x643fb6de2217},
    {.a = 0x63f17a449af0, .b = 0x82f435dedf01},
    {.a = 0xc4652c54261c, .b = 0x0263de1278f3},
    {.a = 0xd49e2826664f, .b = 0x51284c3686a6},
    {.a = 0x3df14c8000a1, .b = 0x6a470d54127c},
};

static void bip_parse_datetime(const MfClassicBlock* block, DateTime* parsed_data) {
    furi_assert(block);
    furi_assert(parsed_data);

    parsed_data->day = (((block->data[1] << 8) + block->data[0]) >> 6) & 0x1f;
    parsed_data->month = (((block->data[1] << 8) + block->data[0]) >> 11) & 0xf;
    parsed_data->year = 2000 + ((((block->data[2] << 8) + block->data[1]) >> 7) & 0x1f);
    parsed_data->hour = (((block->data[3] << 8) + block->data[2]) >> 4) & 0x1f;
    parsed_data->minute = (((block->data[3] << 8) + block->data[2]) >> 9) & 0x3f;
    parsed_data->second = (((block->data[4] << 8) + block->data[3]) >> 7) & 0x3f;
}

static void bip_print_datetime(const DateTime* datetime, FuriString* str) {
    furi_assert(datetime);
    furi_assert(str);

    LocaleDateFormat date_format = locale_get_date_format();
    const char* separator = (date_format == LocaleDateFormatDMY) ? "." : "/";

    FuriString* date_str = furi_string_alloc();
    locale_format_date(date_str, datetime, date_format, separator);

    FuriString* time_str = furi_string_alloc();
    locale_format_time(time_str, datetime, locale_get_time_format(), true);

    furi_string_cat_printf(
        str, "%s %s", furi_string_get_cstr(date_str), furi_string_get_cstr(time_str));

    furi_string_free(date_str);
    furi_string_free(time_str);
}

static int datetime_cmp(const DateTime* dt_1, const DateTime* dt_2) {
    furi_assert(dt_1);
    furi_assert(dt_2);

    if(dt_1->year != dt_2->year) {
        return dt_1->year - dt_2->year;
    }
    if(dt_1->month != dt_2->month) {
        return dt_1->month - dt_2->month;
    }
    if(dt_1->day != dt_2->day) {
        return dt_1->day - dt_2->day;
    }
    if(dt_1->hour != dt_2->hour) {
        return dt_1->hour - dt_2->hour;
    }
    if(dt_1->minute != dt_2->minute) {
        return dt_1->minute - dt_2->minute;
    }
    if(dt_1->second != dt_2->second) {
        return dt_1->second - dt_2->second;
    }
    return 0;
}

<<<<<<< HEAD
static bool is_bip_block_empty(const MfClassicBlock* block) {
    furi_assert(block);
    // check if all but last byte are zero (last is checksum)
    for(size_t i = 0; i < sizeof(block->data) - 1; i++) {
        if(block->data[i] != 0) {
            return false;
        }
=======
    if(error != MfClassicErrorNone) {
        FURI_LOG_D(TAG, "Failed to read block %u: %d", block_num, error);
        verified = false;
>>>>>>> 12112e70
    }
    return true;
}

bool bip_verify(Nfc* nfc) {
    bool verified = false;

    do {
        const uint8_t verify_sector = 0;
        uint8_t block_num = mf_classic_get_first_block_num_of_sector(verify_sector);
        FURI_LOG_D(TAG, "Verifying sector %u", verify_sector);

        MfClassicKey key = {};
        bit_lib_num_to_bytes_be(bip_1k_keys[0].a, COUNT_OF(key.data), key.data);

        MfClassicAuthContext auth_ctx = {};
        MfClassicError error =
            mf_classic_poller_sync_auth(nfc, block_num, &key, MfClassicKeyTypeA, &auth_ctx);

        if(error == MfClassicErrorNone) {
            FURI_LOG_D(TAG, "Failed to read block %u: %d", block_num, error);
            break;
        }

        verified = true;
    } while(false);

    return verified;
}

static bool bip_read(Nfc* nfc, NfcDevice* device) {
    furi_assert(nfc);
    furi_assert(device);

    bool is_read = false;

    MfClassicData* data = mf_classic_alloc();
    nfc_device_copy_data(device, NfcProtocolMfClassic, data);

    do {
        MfClassicType type = MfClassicTypeMini;
        MfClassicError error = mf_classic_poller_sync_detect_type(nfc, &type);
        if(error != MfClassicErrorNone) break;
        if(type != MfClassicType1k) {
            FURI_LOG_W(TAG, "Card not MIFARE Classic 1k");
            break;
        }

        data->type = type;
        if(type != MfClassicType1k) break;

        MfClassicDeviceKeys keys = {
            .key_a_mask = 0,
            .key_b_mask = 0,
        };
        for(size_t i = 0; i < mf_classic_get_total_sectors_num(data->type); i++) {
            bit_lib_num_to_bytes_be(bip_1k_keys[i].a, sizeof(MfClassicKey), keys.key_a[i].data);
            FURI_BIT_SET(keys.key_a_mask, i);
            bit_lib_num_to_bytes_be(bip_1k_keys[i].b, sizeof(MfClassicKey), keys.key_b[i].data);
            FURI_BIT_SET(keys.key_b_mask, i);
        }

        error = mf_classic_poller_sync_read(nfc, &keys, data);
        if(error == MfClassicErrorNotPresent) {
            FURI_LOG_W(TAG, "Failed to read data");
            break;
        }

        nfc_device_set_data(device, NfcProtocolMfClassic, data);

        is_read = (error == MfClassicErrorNone);
    } while(false);

    mf_classic_free(data);

    return is_read;
}

static bool bip_parse(const NfcDevice* device, FuriString* parsed_data) {
    furi_assert(device);
    furi_assert(parsed_data);

    struct {
        uint32_t card_id;
        uint16_t balance;
        uint16_t flags;
        DateTime trip_time_window;
        BipTransaction top_ups[3];
        BipTransaction charges[3];
    } bip_data = {0};

    const MfClassicData* data = nfc_device_get_data(device, NfcProtocolMfClassic);

    bool parsed = false;

    do {
        // verify sector 0 key A
        MfClassicSectorTrailer* sec_tr = mf_classic_get_sector_trailer_by_sector(data, 0);

        if(data->type != MfClassicType1k) break;

        uint64_t key = bit_lib_bytes_to_num_be(sec_tr->key_a.data, 6);
        if(key != bip_1k_keys[0].a) {
            break;
        }

        // verify sector 0 key B
        key = bit_lib_bytes_to_num_be(sec_tr->key_b.data, 6);
        if(key != bip_1k_keys[0].b) {
            break;
        }

        // Get Card ID, little-endian 4 bytes at sector 0 block 1, bytes 4-7
        const uint8_t card_id_start_block_num =
            mf_classic_get_first_block_num_of_sector(BIP_CARD_ID_SECTOR_NUMBER);
        const uint8_t* block_start_ptr = &data->block[card_id_start_block_num + 1].data[0];

        bip_data.card_id = bit_lib_bytes_to_num_le(block_start_ptr + 4, 4);

        // Get balance, little-endian 2 bytes at sector 8 block 1, bytes 0-1
        const uint8_t balance_start_block_num =
            mf_classic_get_first_block_num_of_sector(BIP_BALANCE_SECTOR_NUMBER);
        block_start_ptr = &data->block[balance_start_block_num + 1].data[0];

        bip_data.balance = bit_lib_bytes_to_num_le(block_start_ptr, 2);

        // Get balance flags (negative balance, etc.), little-endian 2 bytes at sector 8 block 1, bytes 2-3
        bip_data.flags = bit_lib_bytes_to_num_le(block_start_ptr + 2, 2);

        // Get trip time window, proprietary format, at sector 5 block 1, bytes 0-7
        const uint8_t trip_time_window_start_block_num =
            mf_classic_get_first_block_num_of_sector(BIP_TRIP_TIME_WINDOW_SECTOR_NUMBER);
        const MfClassicBlock* trip_window_block_ptr =
            &data->block[trip_time_window_start_block_num + 1];

        bip_parse_datetime(trip_window_block_ptr, &bip_data.trip_time_window);

        // Last 3 top-ups: sector 10, ring-buffer of 3 blocks, timestamp in bytes 0-7, amount in bytes 9-10
        const uint8_t top_ups_start_block_num =
            mf_classic_get_first_block_num_of_sector(BIP_LAST_TOP_UPS_SECTOR_NUMBER);
        for(size_t i = 0; i < 3; i++) {
            const MfClassicBlock* block = &data->block[top_ups_start_block_num + i];

            if(is_bip_block_empty(block)) continue;

            BipTransaction* top_up = &bip_data.top_ups[i];
            bip_parse_datetime(block, &top_up->datetime);

            top_up->amount = bit_lib_bytes_to_num_le(&block->data[9], 2) >> 2;
        }

        // Last 3 charges (i.e. trips), sector 11, ring-buffer of 3 blocks, timestamp in bytes 0-7, amount in bytes 10-11
        const uint8_t trips_start_block_num =
            mf_classic_get_first_block_num_of_sector(BIP_TRIPS_INFO_SECTOR_NUMBER);
        for(size_t i = 0; i < 3; i++) {
            const MfClassicBlock* block = &data->block[trips_start_block_num + i];

            if(is_bip_block_empty(block)) continue;

            BipTransaction* charge = &bip_data.charges[i];
            bip_parse_datetime(block, &charge->datetime);

            charge->amount = bit_lib_bytes_to_num_le(&block->data[10], 2) >> 2;
        }

        // All data is now parsed and stored in bip_data, now print it

        // Print basic info
        furi_string_printf(
            parsed_data,
            "\e#Tarjeta Bip!\n"
            "Card Number: %lu\n"
            "Balance: $%hu (flags %hu)\n"
            "Current Trip Window Ends:\n  @",
            bip_data.card_id,
            bip_data.balance,
            bip_data.flags);

        bip_print_datetime(&bip_data.trip_time_window, parsed_data);

        // Find newest top-up
        size_t newest_top_up = 0;
        for(size_t i = 1; i < 3; i++) {
            const DateTime* newest = &bip_data.top_ups[newest_top_up].datetime;
            const DateTime* current = &bip_data.top_ups[i].datetime;
            if(datetime_cmp(current, newest) > 0) {
                newest_top_up = i;
            }
        }

        // Print top-ups, newest first
        furi_string_cat_printf(parsed_data, "\n\e#Last Top-ups");
        for(size_t i = 0; i < 3; i++) {
            const BipTransaction* top_up = &bip_data.top_ups[(3u + newest_top_up - i) % 3];
            furi_string_cat_printf(parsed_data, "\n+$%d\n  @", top_up->amount);
            bip_print_datetime(&top_up->datetime, parsed_data);
        }

        // Find newest charge
        size_t newest_charge = 0;
        for(size_t i = 1; i < 3; i++) {
            const DateTime* newest = &bip_data.charges[newest_charge].datetime;
            const DateTime* current = &bip_data.charges[i].datetime;
            if(datetime_cmp(current, newest) > 0) {
                newest_charge = i;
            }
        }

        // Print charges
        furi_string_cat_printf(parsed_data, "\n\e#Last Charges (Trips)");
        for(size_t i = 0; i < 3; i++) {
            const BipTransaction* charge = &bip_data.charges[(3u + newest_charge - i) % 3];
            furi_string_cat_printf(parsed_data, "\n-$%d\n  @", charge->amount);
            bip_print_datetime(&charge->datetime, parsed_data);
        }

        parsed = true;
    } while(false);

    return parsed;
}

/* Actual implementation of app<>plugin interface */
static const NfcSupportedCardsPlugin bip_plugin = {
    .protocol = NfcProtocolMfClassic,
    .verify = bip_verify,
    .read = bip_read,
    .parse = bip_parse,
};

/* Plugin descriptor to comply with basic plugin specification */
static const FlipperAppPluginDescriptor bip_plugin_descriptor = {
    .appid = NFC_SUPPORTED_CARD_PLUGIN_APP_ID,
    .ep_api_version = NFC_SUPPORTED_CARD_PLUGIN_API_VERSION,
    .entry_point = &bip_plugin,
};

/* Plugin entry point - must return a pointer to const descriptor  */
const FlipperAppPluginDescriptor* bip_plugin_ep(void) {
    return &bip_plugin_descriptor;
}<|MERGE_RESOLUTION|>--- conflicted
+++ resolved
@@ -101,7 +101,6 @@
     return 0;
 }
 
-<<<<<<< HEAD
 static bool is_bip_block_empty(const MfClassicBlock* block) {
     furi_assert(block);
     // check if all but last byte are zero (last is checksum)
@@ -109,11 +108,6 @@
         if(block->data[i] != 0) {
             return false;
         }
-=======
-    if(error != MfClassicErrorNone) {
-        FURI_LOG_D(TAG, "Failed to read block %u: %d", block_num, error);
-        verified = false;
->>>>>>> 12112e70
     }
     return true;
 }
@@ -157,10 +151,6 @@
         MfClassicType type = MfClassicTypeMini;
         MfClassicError error = mf_classic_poller_sync_detect_type(nfc, &type);
         if(error != MfClassicErrorNone) break;
-        if(type != MfClassicType1k) {
-            FURI_LOG_W(TAG, "Card not MIFARE Classic 1k");
-            break;
-        }
 
         data->type = type;
         if(type != MfClassicType1k) break;
