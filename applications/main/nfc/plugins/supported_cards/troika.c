#include "nfc_supported_card_plugin.h"
<<<<<<< HEAD
#include <flipper_application.h>
=======
#include <core/check.h>
>>>>>>> 5e470483

#include <nfc/protocols/mf_classic/mf_classic_poller_sync.h>
<<<<<<< HEAD

#include <bit_lib.h>
#include <datetime.h>
=======
#include "../../api/mosgortrans/mosgortrans_util.h"
#include "furi_hal_rtc.h"
>>>>>>> 5e470483

#define TAG "Troika"

typedef struct {
    uint64_t a;
    uint64_t b;
} MfClassicKeyPair;

typedef struct {
    const MfClassicKeyPair* keys;
    uint32_t data_sector;
} TroikaCardConfig;

static const MfClassicKeyPair troika_1k_keys[] = {
    {.a = 0xa0a1a2a3a4a5, .b = 0xfbf225dc5d58},
    {.a = 0xa82607b01c0d, .b = 0x2910989b6880},
    {.a = 0x2aa05ed1856f, .b = 0xeaac88e5dc99},
    {.a = 0x2aa05ed1856f, .b = 0xeaac88e5dc99},
    {.a = 0x73068f118c13, .b = 0x2b7f3253fac5},
    {.a = 0xfbc2793d540b, .b = 0xd3a297dc2698},
    {.a = 0x2aa05ed1856f, .b = 0xeaac88e5dc99},
    {.a = 0xae3d65a3dad4, .b = 0x0f1c63013dba},
    {.a = 0xa73f5dc1d333, .b = 0xe35173494a81},
    {.a = 0x69a32f1c2f19, .b = 0x6b8bd9860763},
    {.a = 0x9becdf3d9273, .b = 0xf8493407799d},
    {.a = 0x08b386463229, .b = 0x5efbaecef46b},
    {.a = 0xcd4c61c26e3d, .b = 0x31c7610de3b0},
    {.a = 0xa82607b01c0d, .b = 0x2910989b6880},
    {.a = 0x0e8f64340ba4, .b = 0x4acec1205d75},
    {.a = 0x2aa05ed1856f, .b = 0xeaac88e5dc99},
};

static const MfClassicKeyPair troika_4k_keys[] = {
    {.a = 0xEC29806D9738, .b = 0xFBF225DC5D58}, //1
    {.a = 0xA0A1A2A3A4A5, .b = 0x7DE02A7F6025}, //2
    {.a = 0x2AA05ED1856F, .b = 0xEAAC88E5DC99}, //3
    {.a = 0x2AA05ED1856F, .b = 0xEAAC88E5DC99}, //4
    {.a = 0x73068F118C13, .b = 0x2B7F3253FAC5}, //5
    {.a = 0xFBC2793D540B, .b = 0xD3A297DC2698}, //6
    {.a = 0x2AA05ED1856F, .b = 0xEAAC88E5DC99}, //7
    {.a = 0xAE3D65A3DAD4, .b = 0x0F1C63013DBA}, //8
    {.a = 0xA73F5DC1D333, .b = 0xE35173494A81}, //9
    {.a = 0x69A32F1C2F19, .b = 0x6B8BD9860763}, //10
    {.a = 0x9BECDF3D9273, .b = 0xF8493407799D}, //11
    {.a = 0x08B386463229, .b = 0x5EFBAECEF46B}, //12
    {.a = 0xCD4C61C26E3D, .b = 0x31C7610DE3B0}, //13
    {.a = 0xA82607B01C0D, .b = 0x2910989B6880}, //14
    {.a = 0x0E8F64340BA4, .b = 0x4ACEC1205D75}, //15
    {.a = 0x2AA05ED1856F, .b = 0xEAAC88E5DC99}, //16
    {.a = 0x6B02733BB6EC, .b = 0x7038CD25C408}, //17
    {.a = 0x403D706BA880, .b = 0xB39D19A280DF}, //18
    {.a = 0xC11F4597EFB5, .b = 0x70D901648CB9}, //19
    {.a = 0x0DB520C78C1C, .b = 0x73E5B9D9D3A4}, //20
    {.a = 0x3EBCE0925B2F, .b = 0x372CC880F216}, //21
    {.a = 0x16A27AF45407, .b = 0x9868925175BA}, //22
    {.a = 0xABA208516740, .b = 0xCE26ECB95252}, //23
    {.a = 0xCD64E567ABCD, .b = 0x8F79C4FD8A01}, //24
    {.a = 0x764CD061F1E6, .b = 0xA74332F74994}, //25
    {.a = 0x1CC219E9FEC1, .b = 0xB90DE525CEB6}, //26
    {.a = 0x2FE3CB83EA43, .b = 0xFBA88F109B32}, //27
    {.a = 0x07894FFEC1D6, .b = 0xEFCB0E689DB3}, //28
    {.a = 0x04C297B91308, .b = 0xC8454C154CB5}, //29
    {.a = 0x7A38E3511A38, .b = 0xAB16584C972A}, //30
    {.a = 0x7545DF809202, .b = 0xECF751084A80}, //31
    {.a = 0x5125974CD391, .b = 0xD3EAFB5DF46D}, //32
    {.a = 0xFFFFFFFFFFFF, .b = 0xFFFFFFFFFFFF}, //33
    {.a = 0xFFFFFFFFFFFF, .b = 0xFFFFFFFFFFFF}, //34
    {.a = 0xFFFFFFFFFFFF, .b = 0xFFFFFFFFFFFF}, //35
    {.a = 0xFFFFFFFFFFFF, .b = 0xFFFFFFFFFFFF}, //36
    {.a = 0xFFFFFFFFFFFF, .b = 0xFFFFFFFFFFFF}, //37
    {.a = 0xFFFFFFFFFFFF, .b = 0xFFFFFFFFFFFF}, //38
    {.a = 0xFFFFFFFFFFFF, .b = 0xFFFFFFFFFFFF}, //39
    {.a = 0xFFFFFFFFFFFF, .b = 0xFFFFFFFFFFFF}, //40
};

#define TOPBIT(X) (1 << ((X)-1))

<<<<<<< HEAD
void from_days_to_datetime(uint16_t days, DateTime* datetime, uint16_t start_year) {
    uint32_t timestamp = days * 24 * 60 * 60;
    DateTime start_datetime = {0};
    start_datetime.year = start_year - 1;
    start_datetime.month = 12;
    start_datetime.day = 31;
    timestamp += datetime_datetime_to_timestamp(&start_datetime);
    datetime_timestamp_to_datetime(timestamp, datetime);
}
=======
    if(type == MfClassicType1k) {
        config->data_sector = 11;
        config->keys = troika_1k_keys;
    } else if(type == MfClassicType4k) {
        config->data_sector = 8; // Further testing needed
        config->keys = troika_4k_keys;
    } else {
        success = false;
    }
>>>>>>> 5e470483

void from_minutes_to_datetime(uint32_t minutes, DateTime* datetime, uint16_t start_year) {
    uint32_t timestamp = minutes * 60;
    DateTime start_datetime = {0};
    start_datetime.year = start_year - 1;
    start_datetime.month = 12;
    start_datetime.day = 31;
    timestamp += datetime_datetime_to_timestamp(&start_datetime);
    datetime_timestamp_to_datetime(timestamp, datetime);
}

<<<<<<< HEAD
bool parse_transport_block(const MfClassicBlock* block, FuriString* result) {
    uint16_t transport_departament = bit_lib_get_bits_16(block->data, 0, 10);

    FURI_LOG_I(TAG, "Transport departament: %x", transport_departament);

    uint16_t layout_type = bit_lib_get_bits_16(block->data, 52, 4);
    if(layout_type == 0xE) {
        layout_type = bit_lib_get_bits_16(block->data, 52, 9);
    } else if(layout_type == 0xF) {
        layout_type = bit_lib_get_bits_16(block->data, 52, 14);
    }

    FURI_LOG_I(TAG, "Layout type %x", layout_type);

    uint16_t card_view = 0;
    uint16_t card_type = 0;
    uint32_t card_number = 0;
    uint8_t card_layout = 0;
    uint8_t card_layout2 = 0;
    uint16_t card_use_before_date = 0;
    uint16_t card_blank_type = 0;
    uint32_t card_start_trip_minutes = 0;
    uint8_t card_minutes_pass = 0;
    uint32_t card_remaining_funds = 0;
    uint16_t card_validator = 0;
    uint8_t card_blocked = 0;
    uint32_t card_hash = 0;

    switch(layout_type) {
    case 0x02: {
        card_view = bit_lib_get_bits_16(block->data, 0, 10); //101
        card_type = bit_lib_get_bits_16(block->data, 10, 10); //102
        card_number = bit_lib_get_bits_32(block->data, 20, 32); //201
        card_layout = bit_lib_get_bits(block->data, 52, 4); //111
        card_use_before_date = bit_lib_get_bits_16(block->data, 56, 16); //202
        uint8_t card_benefit_code = bit_lib_get_bits(block->data, 72, 8); //124
        uint32_t card_rfu1 = bit_lib_get_bits_32(block->data, 80, 32); //rfu1
        uint16_t card_crc16 = bit_lib_get_bits_16(block->data, 112, 16); //501.1
        card_blocked = bit_lib_get_bits(block->data, 128, 1); //303
        uint16_t card_start_trip_time = bit_lib_get_bits_16(block->data, 177, 12); //403
        uint16_t card_start_trip_date = bit_lib_get_bits_16(block->data, 189, 16); //402
        uint16_t card_valid_from_date = bit_lib_get_bits_16(block->data, 157, 16); //311
        uint16_t card_valid_by_date = bit_lib_get_bits_16(block->data, 173, 16); //312
        uint8_t card_start_trip_seconds = bit_lib_get_bits(block->data, 189, 6); //406
        uint8_t card_transport_type1 = bit_lib_get_bits(block->data, 180, 2); //421.1
        uint8_t card_transport_type2 = bit_lib_get_bits(block->data, 182, 2); //421.2
        uint8_t card_transport_type3 = bit_lib_get_bits(block->data, 184, 2); //421.3
        uint8_t card_transport_type4 = bit_lib_get_bits(block->data, 186, 2); //421.4
        uint16_t card_use_with_date = bit_lib_get_bits_16(block->data, 189, 16); //205
        uint8_t card_route = bit_lib_get_bits(block->data, 205, 1); //424
        uint16_t card_validator1 = bit_lib_get_bits_16(block->data, 206, 15); //422.1
        card_validator = bit_lib_get_bits_16(block->data, 205, 16); //422
        uint16_t card_total_trips = bit_lib_get_bits_16(block->data, 221, 16); //331
        uint8_t card_write_enabled = bit_lib_get_bits(block->data, 237, 1); //write_enabled
        uint8_t card_rfu2 = bit_lib_get_bits(block->data, 238, 2); //rfu2
        uint16_t card_crc16_2 = bit_lib_get_bits_16(block->data, 240, 16); //501.2

        FURI_LOG_D(
            TAG,
            "%x %x %lx %x %x %lx %x %x %x %x %x %x %x %x %x %x %x %x %x %x %x %x %x %x %x",
            card_view,
            card_type,
            card_number,
            card_use_before_date,
            card_benefit_code,
            card_rfu1,
            card_crc16,
            card_blocked,
            card_start_trip_time,
            card_start_trip_date,
            card_valid_from_date,
            card_valid_by_date,
            card_start_trip_seconds,
            card_transport_type1,
            card_transport_type2,
            card_transport_type3,
            card_transport_type4,
            card_use_with_date,
            card_route,
            card_validator1,
            card_validator,
            card_total_trips,
            card_write_enabled,
            card_rfu2,
            card_crc16_2);
        if(card_valid_by_date == 0) {
            return false;
        }
        DateTime card_use_before_date_s = {0};
        from_days_to_datetime(card_valid_by_date, &card_use_before_date_s, 1992);

        DateTime card_start_trip_minutes_s = {0};
        from_minutes_to_datetime(
            (card_start_trip_date) * 24 * 60 + card_start_trip_time,
            &card_start_trip_minutes_s,
            1992);
        furi_string_printf(
            result,
            "Number: %010lu\nValid for: %02d.%02d.%04d\nTrips: %d\nTrip from: %02d.%02d.%04d %02d:%02d\nValidator: %05d",
            card_number,
            card_use_before_date_s.day,
            card_use_before_date_s.month,
            card_use_before_date_s.year,
            card_total_trips,
            card_start_trip_minutes_s.day,
            card_start_trip_minutes_s.month,
            card_start_trip_minutes_s.year,
            card_start_trip_minutes_s.hour,
            card_start_trip_minutes_s.minute,
            card_validator);
        break;
    }
    case 0x06: {
        card_view = bit_lib_get_bits_16(block->data, 0, 10); //101
        card_type = bit_lib_get_bits_16(block->data, 10, 10); //102
        card_number = bit_lib_get_bits_32(block->data, 20, 32); //201
        card_layout = bit_lib_get_bits(block->data, 52, 4); //111
        card_use_before_date = bit_lib_get_bits_16(block->data, 56, 16); //202
        uint8_t card_geozone_a = bit_lib_get_bits(block->data, 72, 4); //GeoZoneA
        uint8_t card_geozone_b = bit_lib_get_bits(block->data, 76, 4); //GeoZoneB
        card_blank_type = bit_lib_get_bits_16(block->data, 80, 10); //121.
        uint16_t card_type_of_extended = bit_lib_get_bits_16(block->data, 90, 10); //122
        uint32_t card_rfu1 = bit_lib_get_bits_16(block->data, 100, 12); //rfu1
        uint16_t card_crc16 = bit_lib_get_bits_16(block->data, 112, 16); //501.1
        card_blocked = bit_lib_get_bits(block->data, 128, 1); //303
        uint16_t card_start_trip_time = bit_lib_get_bits_16(block->data, 129, 12); //403
        uint16_t card_start_trip_date = bit_lib_get_bits_16(block->data, 141, 16); //402
        uint16_t card_valid_from_date = bit_lib_get_bits_16(block->data, 157, 16); //311
        uint16_t card_valid_by_date = bit_lib_get_bits_16(block->data, 173, 16); //312
        uint16_t card_company = bit_lib_get_bits(block->data, 189, 4); //Company
        uint8_t card_validator1 = bit_lib_get_bits(block->data, 193, 4); //422.1
        uint16_t card_remaining_trips = bit_lib_get_bits_16(block->data, 197, 10); //321
        uint8_t card_units = bit_lib_get_bits(block->data, 207, 6); //Units
        uint16_t card_validator2 = bit_lib_get_bits_16(block->data, 213, 10); //422.2
        uint16_t card_total_trips = bit_lib_get_bits_16(block->data, 223, 16); //331
        uint8_t card_extended = bit_lib_get_bits(block->data, 239, 1); //123
        uint16_t card_crc16_2 = bit_lib_get_bits_16(block->data, 240, 16); //501.2

        FURI_LOG_D(
            TAG,
            "%x %x %lx %x %x %x %x %x %lx %x %x %x %x %x %x %x %x %x %x %x %x %x %x",
            card_view,
            card_type,
            card_number,
            card_use_before_date,
            card_geozone_a,
            card_geozone_b,
            card_blank_type,
            card_type_of_extended,
            card_rfu1,
            card_crc16,
            card_blocked,
            card_start_trip_time,
            card_start_trip_date,
            card_valid_from_date,
            card_valid_by_date,
            card_company,
            card_validator1,
            card_remaining_trips,
            card_units,
            card_validator2,
            card_total_trips,
            card_extended,
            card_crc16_2);
        card_validator = card_validator1 * 1024 + card_validator2;
        DateTime card_use_before_date_s = {0};
        from_days_to_datetime(card_valid_by_date, &card_use_before_date_s, 1992);

        DateTime card_start_trip_minutes_s = {0};
        from_minutes_to_datetime(
            (card_start_trip_date) * 24 * 60 + card_start_trip_time,
            &card_start_trip_minutes_s,
            1992);
        furi_string_printf(
            result,
            "Number: %010lu\nValid for: %02d.%02d.%04d\nTrips left: %d of %d\nTrip from: %02d.%02d.%04d %02d:%02d\nValidator: %05d",
            card_number,
            card_use_before_date_s.day,
            card_use_before_date_s.month,
            card_use_before_date_s.year,
            card_remaining_trips,
            card_total_trips,
            card_start_trip_minutes_s.day,
            card_start_trip_minutes_s.month,
            card_start_trip_minutes_s.year,
            card_start_trip_minutes_s.hour,
            card_start_trip_minutes_s.minute,
            card_validator);
        break;
    }
    case 0x08: {
        card_view = bit_lib_get_bits_16(block->data, 0, 10); //101
        card_type = bit_lib_get_bits_16(block->data, 10, 10); //102
        card_number = bit_lib_get_bits_32(block->data, 20, 32); //201
        card_layout = bit_lib_get_bits(block->data, 52, 4); //111
        card_use_before_date = bit_lib_get_bits_16(block->data, 56, 16); //202
        uint64_t card_rfu1 = bit_lib_get_bits_64(block->data, 72, 56); //rfu1
        uint16_t card_valid_from_date = bit_lib_get_bits_16(block->data, 128, 16); //311
        uint8_t card_valid_for_days = bit_lib_get_bits(block->data, 144, 8); //313
        uint8_t card_requires_activation = bit_lib_get_bits(block->data, 152, 1); //301
        uint8_t card_rfu2 = bit_lib_get_bits(block->data, 153, 7); //rfu2
        uint8_t card_remaining_trips1 = bit_lib_get_bits(block->data, 160, 8); //321.1
        uint8_t card_remaining_trips = bit_lib_get_bits(block->data, 168, 8); //321
        uint8_t card_validator1 = bit_lib_get_bits(block->data, 193, 2); //422.1
        uint16_t card_validator = bit_lib_get_bits_16(block->data, 177, 15); //422
        card_hash = bit_lib_get_bits_32(block->data, 192, 32); //502
        uint32_t card_rfu3 = bit_lib_get_bits_32(block->data, 224, 32); //rfu3

        FURI_LOG_D(
            TAG,
            "%x %x %lx %x %llx %x %x %x %x %x %x %x %x %lx %x %lx",
            card_view,
            card_type,
            card_number,
            card_use_before_date,
            card_rfu1,
            card_valid_from_date,
            card_valid_for_days,
            card_requires_activation,
            card_rfu2,
            card_remaining_trips1,
            card_remaining_trips,
            card_validator1,
            card_validator,
            card_hash,
            card_valid_from_date,
            card_rfu3);
        DateTime card_use_before_date_s = {0};
        from_days_to_datetime(card_use_before_date, &card_use_before_date_s, 1992);

        furi_string_printf(
            result,
            "Number: %010lu\nValid for: %02d.%02d.%04d\nTrips left: %d\nValidator: %05d",
            card_number,
            card_use_before_date_s.day,
            card_use_before_date_s.month,
            card_use_before_date_s.year,
            card_remaining_trips,
            card_validator);
        break;
    }
    case 0x0A: {
        card_view = bit_lib_get_bits_16(block->data, 0, 10); //101
        card_type = bit_lib_get_bits_16(block->data, 10, 10); //102
        card_number = bit_lib_get_bits_32(block->data, 20, 32); //201
        card_layout = bit_lib_get_bits(block->data, 52, 4); //111
        uint16_t card_valid_from_date = bit_lib_get_bits_16(block->data, 64, 12); //311
        uint32_t card_valid_for_minutes = bit_lib_get_bits_32(block->data, 76, 19); //314
        uint8_t card_requires_activation = bit_lib_get_bits(block->data, 95, 1); //301
        card_start_trip_minutes = bit_lib_get_bits_32(block->data, 96, 19); //405
        card_minutes_pass = bit_lib_get_bits(block->data, 119, 7); //412
        uint8_t card_transport_type_flag = bit_lib_get_bits(block->data, 126, 2); //421.0
        uint8_t card_remaining_trips = bit_lib_get_bits(block->data, 128, 8); //321
        uint16_t card_validator = bit_lib_get_bits_16(block->data, 136, 16); //422
        uint8_t card_transport_type1 = bit_lib_get_bits(block->data, 152, 2); //421.1
        uint8_t card_transport_type2 = bit_lib_get_bits(block->data, 154, 2); //421.2
        uint8_t card_transport_type3 = bit_lib_get_bits(block->data, 156, 2); //421.3
        uint8_t card_transport_type4 = bit_lib_get_bits(block->data, 158, 2); //421.4
        card_hash = bit_lib_get_bits_32(block->data, 192, 32); //502

        FURI_LOG_D(
            TAG,
            "%x %x %lx %x %x %lx %x %lx %x %x %x %x %x %x %x %x %lx",
            card_view,
            card_type,
            card_number,
            card_use_before_date,
            card_valid_from_date,
            card_valid_for_minutes,
            card_requires_activation,
            card_start_trip_minutes,
            card_minutes_pass,
            card_transport_type_flag,
            card_remaining_trips,
            card_validator,
            card_transport_type1,
            card_transport_type2,
            card_transport_type3,
            card_transport_type4,
            card_hash);
        DateTime card_use_before_date_s = {0};
        from_days_to_datetime(card_use_before_date, &card_use_before_date_s, 2016);

        DateTime card_start_trip_minutes_s = {0};
        from_minutes_to_datetime(card_start_trip_minutes, &card_start_trip_minutes_s, 2016);
        furi_string_printf(
            result,
            "Number: %010lu\nValid for: %02d.%02d.%04d\nTrip from: %02d.%02d.%04d %02d:%02d\nTrips left: %d\nValidator: %05d",
            card_number,
            card_use_before_date_s.day,
            card_use_before_date_s.month,
            card_use_before_date_s.year,
            card_start_trip_minutes_s.day,
            card_start_trip_minutes_s.month,
            card_start_trip_minutes_s.year,
            card_start_trip_minutes_s.hour,
            card_start_trip_minutes_s.minute,
            card_remaining_trips,
            card_validator);
        break;
    }
    case 0x0C: {
        card_view = bit_lib_get_bits_16(block->data, 0, 10); //101
        card_type = bit_lib_get_bits_16(block->data, 10, 10); //102
        card_number = bit_lib_get_bits_32(block->data, 20, 32); //201
        card_layout = bit_lib_get_bits(block->data, 52, 4); //111
        card_use_before_date = bit_lib_get_bits_16(block->data, 56, 16); //202
        uint64_t card_rfu1 = bit_lib_get_bits_64(block->data, 72, 56); //rfu1
        uint16_t card_valid_from_date = bit_lib_get_bits_16(block->data, 128, 16); //311
        uint8_t card_valid_for_days = bit_lib_get_bits(block->data, 144, 8); //313
        uint8_t card_requires_activation = bit_lib_get_bits(block->data, 152, 1); //301
        uint16_t card_rfu2 = bit_lib_get_bits_16(block->data, 153, 13); //rfu2
        uint16_t card_remaining_trips = bit_lib_get_bits_16(block->data, 166, 10); //321
        uint16_t card_validator = bit_lib_get_bits_16(block->data, 176, 16); //422
        card_hash = bit_lib_get_bits_32(block->data, 192, 32); //502
        uint16_t card_start_trip_date = bit_lib_get_bits_16(block->data, 224, 16); //402
        uint16_t card_start_trip_time = bit_lib_get_bits_16(block->data, 240, 11); //403
        uint8_t card_transport_type = bit_lib_get_bits(block->data, 251, 2); //421
        uint8_t card_rfu3 = bit_lib_get_bits(block->data, 253, 2); //rfu3
        uint8_t card_transfer_in_metro = bit_lib_get_bits(block->data, 255, 1); //432

        FURI_LOG_D(
            TAG,
            "%x %x %lx %x %llx %x %x %x %x %x %x %x %x %x %x %x",
            card_view,
            card_type,
            card_number,
            card_use_before_date,
            card_rfu1,
            card_valid_from_date,
            card_valid_for_days,
            card_requires_activation,
            card_rfu2,
            card_remaining_trips,
            card_validator,
            card_start_trip_date,
            card_start_trip_time,
            card_transport_type,
            card_rfu3,
            card_transfer_in_metro);
        DateTime card_use_before_date_s = {0};
        from_days_to_datetime(card_use_before_date, &card_use_before_date_s, 1992);
        DateTime card_start_trip_minutes_s = {0};
        from_minutes_to_datetime(
            (card_start_trip_date) * 24 * 60 + card_start_trip_time,
            &card_start_trip_minutes_s,
            1992);
        furi_string_printf(
            result,
            "Number: %010lu\nValid for: %02d.%02d.%04d\nTrip from: %02d.%02d.%04d %02d:%02d\nTrips left: %d\nValidator: %05d",
            card_number,
            card_use_before_date_s.day,
            card_use_before_date_s.month,
            card_use_before_date_s.year,
            card_start_trip_minutes_s.day,
            card_start_trip_minutes_s.month,
            card_start_trip_minutes_s.year,
            card_start_trip_minutes_s.hour,
            card_start_trip_minutes_s.minute,
            card_remaining_trips,
            card_validator);
        break;
    }
    case 0x0D: {
        card_view = bit_lib_get_bits_16(block->data, 0, 10); //101
        card_type = bit_lib_get_bits_16(block->data, 10, 10); //102
        card_number = bit_lib_get_bits_32(block->data, 20, 32); //201
        card_layout = bit_lib_get_bits(block->data, 52, 4); //111
        uint8_t card_rfu1 = bit_lib_get_bits(block->data, 56, 8); //rfu1
        card_use_before_date = bit_lib_get_bits_16(block->data, 64, 16); //202
        uint16_t card_valid_for_time = bit_lib_get_bits_16(block->data, 80, 11); //316
        uint8_t card_rfu2 = bit_lib_get_bits(block->data, 91, 5); //rfu2
        uint16_t card_use_before_date2 = bit_lib_get_bits_16(block->data, 96, 16); //202.2
        uint16_t card_valid_for_time2 = bit_lib_get_bits_16(block->data, 123, 11); //316.2
        uint8_t card_rfu3 = bit_lib_get_bits(block->data, 123, 5); //rfu3
        uint16_t card_valid_from_date = bit_lib_get_bits_16(block->data, 128, 16); //311
        uint8_t card_valid_for_days = bit_lib_get_bits(block->data, 144, 8); //313
        uint8_t card_requires_activation = bit_lib_get_bits(block->data, 152, 1); //301
        uint8_t card_rfu4 = bit_lib_get_bits(block->data, 153, 2); //rfu4
        uint8_t card_passage_5_minutes = bit_lib_get_bits(block->data, 155, 5); //413
        uint8_t card_transport_type1 = bit_lib_get_bits(block->data, 160, 2); //421.1
        uint8_t card_passage_in_metro = bit_lib_get_bits(block->data, 162, 1); //431
        uint8_t card_passages_ground_transport = bit_lib_get_bits(block->data, 163, 3); //433
        uint16_t card_remaining_trips = bit_lib_get_bits_16(block->data, 166, 10); //321
        uint16_t card_validator = bit_lib_get_bits_16(block->data, 176, 16); //422
        card_hash = bit_lib_get_bits_32(block->data, 192, 32); //502
        uint16_t card_start_trip_date = bit_lib_get_bits_16(block->data, 224, 16); //402
        uint16_t card_start_trip_time = bit_lib_get_bits_16(block->data, 240, 11); //403
        uint8_t card_transport_type2 = bit_lib_get_bits(block->data, 251, 2); //421.2
        uint8_t card_rfu5 = bit_lib_get_bits(block->data, 253, 2); //rfu5
        uint8_t card_transfer_in_metro = bit_lib_get_bits(block->data, 255, 1); //432

        FURI_LOG_D(
            TAG,
            "%x %x %lx %x %x %x %x %x %x %x %x %x %x %x %x %x %x %x %x %x %x %x %x %x %x %x",
            card_view,
            card_type,
            card_number,
            card_layout,
            card_rfu1,
            card_use_before_date,
            card_valid_for_time,
            card_rfu2,
            card_use_before_date2,
            card_valid_for_time2,
            card_rfu3,
            card_valid_from_date,
            card_valid_for_days,
            card_requires_activation,
            card_rfu4,
            card_passage_5_minutes,
            card_transport_type1,
            card_passage_in_metro,
            card_passages_ground_transport,
            card_remaining_trips,
            card_validator,
            card_start_trip_date,
            card_start_trip_time,
            card_transport_type2,
            card_rfu5,
            card_transfer_in_metro);
        DateTime card_use_before_date_s = {0};
        from_days_to_datetime(card_use_before_date, &card_use_before_date_s, 1992);
        DateTime card_start_trip_minutes_s = {0};
        from_minutes_to_datetime(
            (card_start_trip_date) * 24 * 60 + card_start_trip_time,
            &card_start_trip_minutes_s,
            1992);
        furi_string_printf(
            result,
            "Number: %010lu\nValid for: %02d.%02d.%04d\nTrip from: %02d.%02d.%04d %02d:%02d\nTrips left: %d\nValidator: %05d",
            card_number,
            card_use_before_date_s.day,
            card_use_before_date_s.month,
            card_use_before_date_s.year,
            card_start_trip_minutes_s.day,
            card_start_trip_minutes_s.month,
            card_start_trip_minutes_s.year,
            card_start_trip_minutes_s.hour,
            card_start_trip_minutes_s.minute,
            card_remaining_trips,
            card_validator);
        break;
    }
    case 0x1C1: {
        card_view = bit_lib_get_bits_16(block->data, 0, 10); //101
        card_type = bit_lib_get_bits_16(block->data, 10, 10); //102
        card_number = bit_lib_get_bits_32(block->data, 20, 32); //201
        card_layout = bit_lib_get_bits(block->data, 52, 4); //111
        card_layout2 = bit_lib_get_bits(block->data, 56, 5); //112
        card_use_before_date = bit_lib_get_bits_16(block->data, 61, 16); //202.
        card_blank_type = bit_lib_get_bits_16(block->data, 77, 10); //121.
        card_validator = bit_lib_get_bits_16(block->data, 128, 16); //422
        uint16_t card_start_trip_date = bit_lib_get_bits_16(block->data, 144, 16); //402
        uint16_t card_start_trip_time = bit_lib_get_bits_16(block->data, 160, 11); //403
        uint8_t card_transport_type1 = bit_lib_get_bits(block->data, 171, 2); //421.1
        uint8_t card_transport_type2 = bit_lib_get_bits(block->data, 173, 2); //421.2
        uint8_t card_transfer_in_metro = bit_lib_get_bits(block->data, 177, 1); //432
        uint8_t card_passage_in_metro = bit_lib_get_bits(block->data, 178, 1); //431
        uint8_t card_passages_ground_transport = bit_lib_get_bits(block->data, 179, 3); //433
        card_minutes_pass = bit_lib_get_bits(block->data, 185, 8); //412.
        card_remaining_funds = bit_lib_get_bits_32(block->data, 196, 19) / 100; //322
        uint8_t card_fare_trip = bit_lib_get_bits(block->data, 215, 2); //441
        card_blocked = bit_lib_get_bits(block->data, 202, 1); //303
        uint8_t card_zoo = bit_lib_get_bits(block->data, 218, 1); //zoo
        card_hash = bit_lib_get_bits_32(block->data, 224, 32); //502

        FURI_LOG_D(
            TAG,
            "%x %x %lx %x %x %x %x %x %x %x %x %x %x %x %x %x %lx %x %x %x %lx",
            card_view,
            card_type,
            card_number,
            card_layout,
            card_layout2,
            card_use_before_date,
            card_blank_type,
            card_validator,
            card_start_trip_date,
            card_start_trip_time,
            card_transport_type1,
            card_transport_type2,
            card_transfer_in_metro,
            card_passage_in_metro,
            card_passages_ground_transport,
            card_minutes_pass,
            card_remaining_funds,
            card_fare_trip,
            card_blocked,
            card_zoo,
            card_hash);
        DateTime card_use_before_date_s = {0};
        from_days_to_datetime(card_use_before_date, &card_use_before_date_s, 1992);

        DateTime card_start_trip_minutes_s = {0};
        from_minutes_to_datetime(card_start_trip_minutes, &card_start_trip_minutes_s, 1992);
        furi_string_printf(
            result,
            "Number: %010lu\nValid for: %02d.%02d.%04d\nTrip from: %02d.%02d.%04d %02d:%02d\nValidator: %05d",
            card_number,
            card_use_before_date_s.day,
            card_use_before_date_s.month,
            card_use_before_date_s.year,
            card_start_trip_minutes_s.day,
            card_start_trip_minutes_s.month,
            card_start_trip_minutes_s.year,
            card_start_trip_minutes_s.hour,
            card_start_trip_minutes_s.minute,
            card_validator);
        break;
    }
    case 0x1C2: {
        card_view = bit_lib_get_bits_16(block->data, 0, 10); //101
        card_type = bit_lib_get_bits_16(block->data, 10, 10); //102
        card_number = bit_lib_get_bits_32(block->data, 20, 32); //201
        card_layout = bit_lib_get_bits(block->data, 52, 4); //111
        card_layout2 = bit_lib_get_bits(block->data, 56, 5); //112
        uint16_t card_type_of_extended = bit_lib_get_bits_16(block->data, 61, 10); //122
        card_use_before_date = bit_lib_get_bits_16(block->data, 71, 16); //202.
        card_blank_type = bit_lib_get_bits_16(block->data, 87, 10); //121.
        uint16_t card_valid_to_date = bit_lib_get_bits_16(block->data, 97, 16); //311
        uint16_t card_activate_during = bit_lib_get_bits_16(block->data, 113, 9); //302
        uint32_t card_valid_for_minutes = bit_lib_get_bits_32(block->data, 131, 20); //314
        card_minutes_pass = bit_lib_get_bits(block->data, 154, 8); //412.
        uint8_t card_transport_type = bit_lib_get_bits(block->data, 163, 2); //421
        uint8_t card_passage_in_metro = bit_lib_get_bits(block->data, 165, 1); //431
        uint8_t card_transfer_in_metro = bit_lib_get_bits(block->data, 166, 1); //432
        uint16_t card_remaining_trips = bit_lib_get_bits_16(block->data, 167, 10); //321
        card_validator = bit_lib_get_bits_16(block->data, 177, 16); //422
        uint32_t card_start_trip_neg_minutes = bit_lib_get_bits_32(block->data, 196, 20); //404
        uint8_t card_requires_activation = bit_lib_get_bits(block->data, 216, 1); //301
        card_blocked = bit_lib_get_bits(block->data, 217, 1); //303
        uint8_t card_extended = bit_lib_get_bits(block->data, 218, 1); //123
        card_hash = bit_lib_get_bits_32(block->data, 224, 32); //502

        FURI_LOG_D(
            TAG,
            "%x %x %lx %x %x %x %x %x %x %x %lx %x %x %x %x %x %x %lx %x %x %x %lx",
            card_view,
            card_type,
            card_number,
            card_layout,
            card_layout2,
            card_type_of_extended,
            card_use_before_date,
            card_blank_type,
            card_valid_to_date,
            card_activate_during,
            card_valid_for_minutes,
            card_minutes_pass,
            card_transport_type,
            card_passage_in_metro,
            card_transfer_in_metro,
            card_remaining_trips,
            card_validator,
            card_start_trip_neg_minutes,
            card_requires_activation,
            card_blocked,
            card_extended,
            card_hash);
        DateTime card_use_before_date_s = {0};
        from_days_to_datetime(card_use_before_date, &card_use_before_date_s, 2016);

        DateTime card_start_trip_minutes_s = {0};
        from_minutes_to_datetime(
            (card_valid_to_date) * 24 * 60 + card_valid_for_minutes - card_start_trip_neg_minutes,
            &card_start_trip_minutes_s,
            2016); //-time
        furi_string_printf(
            result,
            "Number: %010lu\nValid for: %02d.%02d.%04d\nTrip from: %02d.%02d.%04d %02d:%02d\nValidator: %05d",
            card_number,
            card_use_before_date_s.day,
            card_use_before_date_s.month,
            card_use_before_date_s.year,
            card_start_trip_minutes_s.day,
            card_start_trip_minutes_s.month,
            card_start_trip_minutes_s.year,
            card_start_trip_minutes_s.hour,
            card_start_trip_minutes_s.minute,
            card_validator);
        break;
    }
    case 0x1C3: {
        card_view = bit_lib_get_bits_16(block->data, 0, 10); //101
        card_type = bit_lib_get_bits_16(block->data, 10, 10); //102
        card_number = bit_lib_get_bits_32(block->data, 20, 32); //201
        card_layout = bit_lib_get_bits(block->data, 52, 4); //111
        card_layout2 = bit_lib_get_bits(block->data, 56, 5); //112
        card_use_before_date = bit_lib_get_bits_16(block->data, 61, 16); //202
        card_blank_type = bit_lib_get_bits_16(block->data, 77, 10); //121
        card_remaining_funds = bit_lib_get_bits_32(block->data, 188, 22) / 100; //322
        card_hash = bit_lib_get_bits_32(block->data, 224, 32); //502
        card_validator = bit_lib_get_bits_16(block->data, 128, 16); //422
        card_start_trip_minutes = bit_lib_get_bits_32(block->data, 144, 23); //405
        uint8_t card_fare_trip = bit_lib_get_bits(block->data, 210, 2); //441
        card_minutes_pass = bit_lib_get_bits(block->data, 171, 7); //412
        uint8_t card_transport_type_flag = bit_lib_get_bits(block->data, 178, 2); //421.0
        uint8_t card_transport_type1 = bit_lib_get_bits(block->data, 180, 2); //421.1
        uint8_t card_transport_type2 = bit_lib_get_bits(block->data, 182, 2); //421.2
        uint8_t card_transport_type3 = bit_lib_get_bits(block->data, 184, 2); //421.3
        uint8_t card_transport_type4 = bit_lib_get_bits(block->data, 186, 2); //421.4
        card_blocked = bit_lib_get_bits(block->data, 212, 1); //303
        FURI_LOG_D(
            TAG,
            "Card view: %x, type: %x, number: %lx, layout: %x, layout2: %x, use before date: %x, blank type: %x, remaining funds: %lx, hash: %lx, validator: %x, start trip minutes: %lx, fare trip: %x, minutes pass: %x, transport type flag: %x, transport type1: %x, transport type2: %x, transport type3: %x, transport type4: %x, blocked: %x",
            card_view,
            card_type,
            card_number,
            card_layout,
            card_layout2,
            card_use_before_date,
            card_blank_type,
            card_remaining_funds,
            card_hash,
            card_validator,
            card_start_trip_minutes,
            card_fare_trip,
            card_minutes_pass,
            card_transport_type_flag,
            card_transport_type1,
            card_transport_type2,
            card_transport_type3,
            card_transport_type4,
            card_blocked);
        DateTime card_use_before_date_s = {0};
        from_days_to_datetime(card_use_before_date, &card_use_before_date_s, 1992);

        DateTime card_start_trip_minutes_s = {0};
        from_minutes_to_datetime(card_start_trip_minutes, &card_start_trip_minutes_s, 2016);
        furi_string_printf(
            result,
            "Number: %010lu\nValid for: %02d.%02d.%04d\nBalance: %ld rub\nTrip from: %02d.%02d.%04d %02d:%02d\nValidator: %05d",
            card_number,
            card_use_before_date_s.day,
            card_use_before_date_s.month,
            card_use_before_date_s.year,
            card_remaining_funds,
            card_start_trip_minutes_s.day,
            card_start_trip_minutes_s.month,
            card_start_trip_minutes_s.year,
            card_start_trip_minutes_s.hour,
            card_start_trip_minutes_s.minute,
            card_validator);
        break;
    }
    case 0x1C4: {
        card_view = bit_lib_get_bits_16(block->data, 0, 10); //101
        card_type = bit_lib_get_bits_16(block->data, 10, 10); //102
        card_number = bit_lib_get_bits_32(block->data, 20, 32); //201
        card_layout = bit_lib_get_bits(block->data, 52, 4); //111
        card_layout2 = bit_lib_get_bits(block->data, 56, 5); //112
        uint16_t card_type_of_extended = bit_lib_get_bits_16(block->data, 61, 10); //122
        card_use_before_date = bit_lib_get_bits_16(block->data, 71, 13); //202.
        card_blank_type = bit_lib_get_bits_16(block->data, 84, 10); //121.
        uint16_t card_valid_to_date = bit_lib_get_bits_16(block->data, 94, 13); //311
        uint16_t card_activate_during = bit_lib_get_bits_16(block->data, 107, 9); //302
        uint16_t card_extension_counter = bit_lib_get_bits_16(block->data, 116, 10); //304
        uint32_t card_valid_for_minutes = bit_lib_get_bits_32(block->data, 128, 20); //314
        card_minutes_pass = bit_lib_get_bits(block->data, 158, 7); //412.
        uint8_t card_transport_type_flag = bit_lib_get_bits(block->data, 178, 2); //421.0
        uint8_t card_transport_type1 = bit_lib_get_bits(block->data, 180, 2); //421.1
        uint8_t card_transport_type2 = bit_lib_get_bits(block->data, 182, 2); //421.2
        uint8_t card_transport_type3 = bit_lib_get_bits(block->data, 184, 2); //421.3
        uint8_t card_transport_type4 = bit_lib_get_bits(block->data, 186, 2); //421.4
        uint16_t card_remaining_trips = bit_lib_get_bits_16(block->data, 169, 10); //321
        card_validator = bit_lib_get_bits_16(block->data, 179, 16); //422
        uint32_t card_start_trip_neg_minutes = bit_lib_get_bits_32(block->data, 195, 20); //404
        uint8_t card_requires_activation = bit_lib_get_bits(block->data, 215, 1); //301
        card_blocked = bit_lib_get_bits(block->data, 216, 1); //303
        uint8_t card_extended = bit_lib_get_bits(block->data, 217, 1); //123
        card_hash = bit_lib_get_bits_32(block->data, 224, 32); //502

        FURI_LOG_D(
            TAG,
            "%x %x %lx %x %x %x %x %x %x %x %x %lx %x %x %x %x %x %x %x %x %lx %x %x %x %lx",
            card_view,
            card_type,
            card_number,
            card_layout,
            card_layout2,
            card_type_of_extended,
            card_use_before_date,
            card_blank_type,
            card_valid_to_date,
            card_activate_during,
            card_extension_counter,
            card_valid_for_minutes,
            card_minutes_pass,
            card_transport_type_flag,
            card_transport_type1,
            card_transport_type2,
            card_transport_type3,
            card_transport_type4,
            card_remaining_trips,
            card_validator,
            card_start_trip_neg_minutes,
            card_requires_activation,
            card_blocked,
            card_extended,
            card_hash);
        DateTime card_use_before_date_s = {0};
        from_days_to_datetime(card_use_before_date, &card_use_before_date_s, 2016);

        DateTime card_start_trip_minutes_s = {0};
        from_minutes_to_datetime(
            (card_use_before_date + 1) * 24 * 60 + card_valid_for_minutes -
                card_start_trip_neg_minutes,
            &card_start_trip_minutes_s,
            2011); //-time
        furi_string_printf(
            result,
            "Number: %010lu\nValid for: %02d.%02d.%04d\nTrip from: %02d.%02d.%04d %02d:%02d\nValidator: %05d",
            card_number,
            card_use_before_date_s.day,
            card_use_before_date_s.month,
            card_use_before_date_s.year,
            card_start_trip_minutes_s.day,
            card_start_trip_minutes_s.month,
            card_start_trip_minutes_s.year,
            card_start_trip_minutes_s.hour,
            card_start_trip_minutes_s.minute,
            card_validator);
        break;
    }
    case 0x1C5: {
        card_view = bit_lib_get_bits_16(block->data, 0, 10); //101
        card_type = bit_lib_get_bits_16(block->data, 10, 10); //102
        card_number = bit_lib_get_bits_32(block->data, 20, 32); //201
        card_layout = bit_lib_get_bits(block->data, 52, 4); //111
        card_layout2 = bit_lib_get_bits(block->data, 56, 5); //112
        card_use_before_date = bit_lib_get_bits_16(block->data, 61, 13); //202.
        card_blank_type = bit_lib_get_bits_16(block->data, 74, 10); //121.
        uint32_t card_valid_to_time = bit_lib_get_bits_32(block->data, 84, 23); //317
        uint16_t card_extension_counter = bit_lib_get_bits_16(block->data, 107, 10); //304
        card_start_trip_minutes = bit_lib_get_bits_32(block->data, 128, 23); //405
        uint8_t card_metro_ride_with = bit_lib_get_bits(block->data, 151, 7); //414
        card_minutes_pass = bit_lib_get_bits(block->data, 158, 7); //412.
        card_remaining_funds = bit_lib_get_bits_32(block->data, 167, 19) / 100; //322
        card_validator = bit_lib_get_bits_16(block->data, 186, 16); //422
        card_blocked = bit_lib_get_bits(block->data, 202, 1); //303
        uint16_t card_route = bit_lib_get_bits_16(block->data, 204, 12); //424
        uint8_t card_passages_ground_transport = bit_lib_get_bits(block->data, 216, 7); //433
        card_hash = bit_lib_get_bits_32(block->data, 224, 32); //502

        FURI_LOG_D(
            TAG,
            "%x %x %lx %x %x %x %x %lx %x %lx %x %x %lx %x %x %x %x %lx",
            card_view,
            card_type,
            card_number,
            card_layout,
            card_layout2,
            card_use_before_date,
            card_blank_type,
            card_valid_to_time,
            card_extension_counter,
            card_start_trip_minutes,
            card_metro_ride_with,
            card_minutes_pass,
            card_remaining_funds,
            card_validator,
            card_blocked,
            card_route,
            card_passages_ground_transport,
            card_hash);
        DateTime card_use_before_date_s = {0};

        from_days_to_datetime(card_use_before_date, &card_use_before_date_s, 2019);

        DateTime card_start_trip_minutes_s = {0};
        from_minutes_to_datetime(card_start_trip_minutes, &card_start_trip_minutes_s, 2019);
        furi_string_printf(
            result,
            "Number: %010lu\nValid for: %02d.%02d.%04d\nBalance: %ld rub\nTrip from: %02d.%02d.%04d %02d:%02d\nValidator: %05d",
            card_number,
            card_use_before_date_s.day,
            card_use_before_date_s.month,
            card_use_before_date_s.year,
            card_remaining_funds,
            card_start_trip_minutes_s.day,
            card_start_trip_minutes_s.month,
            card_start_trip_minutes_s.year,
            card_start_trip_minutes_s.hour,
            card_start_trip_minutes_s.minute,
            card_validator);
        break;
    }
    case 0x1C6: {
        card_view = bit_lib_get_bits_16(block->data, 0, 10); //101
        card_type = bit_lib_get_bits_16(block->data, 10, 10); //102
        card_number = bit_lib_get_bits_32(block->data, 20, 32); //201
        card_layout = bit_lib_get_bits(block->data, 52, 4); //111
        card_layout2 = bit_lib_get_bits(block->data, 56, 5); //112
        uint16_t card_type_of_extended = bit_lib_get_bits_16(block->data, 61, 10); //122
        card_use_before_date = bit_lib_get_bits_16(block->data, 71, 13); //202.
        card_blank_type = bit_lib_get_bits_16(block->data, 84, 10); //121.
        uint32_t card_valid_from_date = bit_lib_get_bits_32(block->data, 94, 23); //311
        uint16_t card_extension_counter = bit_lib_get_bits_16(block->data, 117, 10); //304
        uint32_t card_valid_for_minutes = bit_lib_get_bits_32(block->data, 128, 20); //314
        uint32_t card_start_trip_neg_minutes = bit_lib_get_bits_32(block->data, 148, 20); //404
        uint8_t card_metro_ride_with = bit_lib_get_bits(block->data, 168, 7); //414
        card_minutes_pass = bit_lib_get_bits(block->data, 175, 7); //412.
        uint16_t card_remaining_trips = bit_lib_get_bits_16(block->data, 182, 7); //321
        card_validator = bit_lib_get_bits_16(block->data, 189, 16); //422
        card_blocked = bit_lib_get_bits(block->data, 205, 1); //303
        uint8_t card_extended = bit_lib_get_bits(block->data, 206, 1); //123
        uint16_t card_route = bit_lib_get_bits_16(block->data, 212, 12); //424
        card_hash = bit_lib_get_bits_32(block->data, 224, 32); //502

        FURI_LOG_D(
            TAG,
            "%x %x %lx %x %x %x %x %x %lx %x %lx %lx %x %x %x %x %x %x %x %lx",
            card_view,
            card_type,
            card_number,
            card_layout,
            card_layout2,
            card_type_of_extended,
            card_use_before_date,
            card_blank_type,
            card_valid_from_date,
            card_extension_counter,
            card_valid_for_minutes,
            card_start_trip_neg_minutes,
            card_metro_ride_with,
            card_minutes_pass,
            card_remaining_trips,
            card_validator,
            card_blocked,
            card_extended,
            card_route,
            card_hash);
        DateTime card_use_before_date_s = {0};
        from_days_to_datetime(card_use_before_date, &card_use_before_date_s, 2019);

        DateTime card_start_trip_minutes_s = {0};
        from_minutes_to_datetime(
            card_valid_from_date + card_valid_for_minutes - card_start_trip_neg_minutes,
            &card_start_trip_minutes_s,
            2019); //-time
        furi_string_printf(
            result,
            "Number: %010lu\nValid for: %02d.%02d.%04d\nTrip from: %02d.%02d.%04d %02d:%02d\nValidator: %05d",
            card_number,
            card_use_before_date_s.day,
            card_use_before_date_s.month,
            card_use_before_date_s.year,
            card_start_trip_minutes_s.day,
            card_start_trip_minutes_s.month,
            card_start_trip_minutes_s.year,
            card_start_trip_minutes_s.hour,
            card_start_trip_minutes_s.minute,
            card_validator);
        break;
    }
    case 0x3CCB: {
        card_view = bit_lib_get_bits_16(block->data, 0, 10); //101
        card_type = bit_lib_get_bits_16(block->data, 10, 10); //102
        card_number = bit_lib_get_bits_32(block->data, 20, 32); //201
        card_layout = bit_lib_get_bits(block->data, 52, 4); //111
        uint16_t card_tech_code = bit_lib_get_bits_32(block->data, 56, 10); //tech_code
        uint16_t card_valid_to_minutes = bit_lib_get_bits_16(block->data, 66, 16); //311
        uint16_t card_valid_by_date = bit_lib_get_bits_16(block->data, 82, 16); //312
        uint8_t card_interval = bit_lib_get_bits(block->data, 98, 4); //interval
        uint16_t card_app_code1 = bit_lib_get_bits_16(block->data, 102, 16); //app_code1
        uint16_t card_hash1 = bit_lib_get_bits_16(block->data, 112, 16); //502.1
        uint16_t card_type1 = bit_lib_get_bits_16(block->data, 128, 10); //type1
        uint16_t card_app_code2 = bit_lib_get_bits_16(block->data, 138, 10); //app_code2
        uint16_t card_type2 = bit_lib_get_bits_16(block->data, 148, 10); //type2
        uint16_t card_app_code3 = bit_lib_get_bits_16(block->data, 158, 10); //app_code3
        uint16_t card_type3 = bit_lib_get_bits_16(block->data, 148, 10); //type3
        uint16_t card_app_code4 = bit_lib_get_bits_16(block->data, 168, 10); //app_code4
        uint16_t card_type4 = bit_lib_get_bits_16(block->data, 178, 10); //type4
        card_hash = bit_lib_get_bits_32(block->data, 224, 32); //502.2

        FURI_LOG_D(
            TAG,
            "%x %x %lx %x %x %x %x %x %x %x %x %x %x %x %x %x %x %x %x %lx",
            card_view,
            card_type,
            card_number,
            card_layout,
            card_tech_code,
            card_use_before_date,
            card_blank_type,
            card_valid_to_minutes,
            card_valid_by_date,
            card_interval,
            card_app_code1,
            card_hash1,
            card_type1,
            card_app_code2,
            card_type2,
            card_app_code3,
            card_type3,
            card_app_code4,
            card_type4,
            card_hash);
        DateTime card_use_before_date_s = {0};
        from_days_to_datetime(card_valid_by_date, &card_use_before_date_s, 1992);

        furi_string_printf(
            result,
            "Number: %010lu\nValid for: %02d.%02d.%04d\nValidator: %05d",
            card_number,
            card_use_before_date_s.day,
            card_use_before_date_s.month,
            card_use_before_date_s.year,
            card_validator);
        break;
    }
    case 0x3C0B: {
        card_view = bit_lib_get_bits_16(block->data, 0, 10); //101
        card_type = bit_lib_get_bits_16(block->data, 10, 10); //102
        card_number = bit_lib_get_bits_32(block->data, 20, 32); //201
        card_layout = bit_lib_get_bits(block->data, 52, 4); //111
        uint16_t card_tech_code = bit_lib_get_bits_32(block->data, 56, 10); //tech_code
        uint16_t card_valid_to_minutes = bit_lib_get_bits_16(block->data, 66, 16); //311
        uint16_t card_valid_by_date = bit_lib_get_bits_16(block->data, 82, 16); //312
        uint16_t card_hash = bit_lib_get_bits_16(block->data, 112, 16); //502.1

        FURI_LOG_D(
            TAG,
            "%x %x %lx %x %x %x %x %x %x %x",
            card_view,
            card_type,
            card_number,
            card_layout,
            card_tech_code,
            card_use_before_date,
            card_blank_type,
            card_valid_to_minutes,
            card_valid_by_date,
            card_hash);
        DateTime card_use_before_date_s = {0};
        from_days_to_datetime(card_valid_by_date, &card_use_before_date_s, 1992);

        furi_string_printf(
            result,
            "Number: %010lu\nValid for: %02d.%02d.%04d\nValidator: %05d",
            card_number,
            card_use_before_date_s.day,
            card_use_before_date_s.month,
            card_use_before_date_s.year,
            card_validator);
        break;
    }
    default:
        return false;
    }

    return true;
}

static bool troika_get_card_config(TroikaCardConfig* config, MfClassicType type) {
    bool success = true;

    if(type == MfClassicType1k) {
        config->data_sector = 11;
        config->keys = troika_1k_keys;
    } else if(type == MfClassicType4k) {
        config->data_sector = 11;
        config->keys = troika_4k_keys;
    } else {
        success = false;
    }

    return success;
}

=======
>>>>>>> 5e470483
static bool troika_verify_type(Nfc* nfc, MfClassicType type) {
    bool verified = false;

    do {
        TroikaCardConfig cfg = {};
        if(!troika_get_card_config(&cfg, type)) break;

        const uint8_t block_num = mf_classic_get_first_block_num_of_sector(cfg.data_sector);
        FURI_LOG_D(TAG, "Verifying sector %lu", cfg.data_sector);

        MfClassicKey key = {0};
        bit_lib_num_to_bytes_be(cfg.keys[cfg.data_sector].a, COUNT_OF(key.data), key.data);

        MfClassicAuthContext auth_context;
        MfClassicError error =
            mf_classic_poller_sync_auth(nfc, block_num, &key, MfClassicKeyTypeA, &auth_context);
        if(error != MfClassicErrorNone) {
            FURI_LOG_D(TAG, "Failed to read block %u: %d", block_num, error);
            break;
        }
        FURI_LOG_D(TAG, "Verify success!");
        verified = true;
    } while(false);

    return verified;
}

static bool troika_verify(Nfc* nfc) {
    return troika_verify_type(nfc, MfClassicType1k) || troika_verify_type(nfc, MfClassicType4k);
}

static bool troika_read(Nfc* nfc, NfcDevice* device) {
    furi_assert(nfc);
    furi_assert(device);

    bool is_read = false;

    MfClassicData* data = mf_classic_alloc();
    nfc_device_copy_data(device, NfcProtocolMfClassic, data);

    do {
        MfClassicType type = MfClassicTypeMini;
        MfClassicError error = mf_classic_poller_sync_detect_type(nfc, &type);
        if(error != MfClassicErrorNone) break;

        data->type = type;
        TroikaCardConfig cfg = {};
        if(!troika_get_card_config(&cfg, data->type)) break;

        MfClassicDeviceKeys keys = {
            .key_a_mask = 0,
            .key_b_mask = 0,
        };
        for(size_t i = 0; i < mf_classic_get_total_sectors_num(data->type); i++) {
            bit_lib_num_to_bytes_be(cfg.keys[i].a, sizeof(MfClassicKey), keys.key_a[i].data);
            FURI_BIT_SET(keys.key_a_mask, i);
            bit_lib_num_to_bytes_be(cfg.keys[i].b, sizeof(MfClassicKey), keys.key_b[i].data);
            FURI_BIT_SET(keys.key_b_mask, i);
        }

        error = mf_classic_poller_sync_read(nfc, &keys, data);
        if(error == MfClassicErrorNotPresent) {
            FURI_LOG_W(TAG, "Failed to read data");
            break;
        }

        nfc_device_set_data(device, NfcProtocolMfClassic, data);

        is_read = (error == MfClassicErrorNone);
    } while(false);

    mf_classic_free(data);

    return is_read;
}

static bool troika_parse(const NfcDevice* device, FuriString* parsed_data) {
    furi_assert(device);

    const MfClassicData* data = nfc_device_get_data(device, NfcProtocolMfClassic);

    bool parsed = false;

    do {
        // Verify card type
        TroikaCardConfig cfg = {};
        if(!troika_get_card_config(&cfg, data->type)) break;

        // Verify key
        const MfClassicSectorTrailer* sec_tr =
            mf_classic_get_sector_trailer_by_sector(data, cfg.data_sector);

        const uint64_t key =
            bit_lib_bytes_to_num_be(sec_tr->key_a.data, COUNT_OF(sec_tr->key_a.data));
        if(key != cfg.keys[cfg.data_sector].a) break;

        FuriString* metro_result = furi_string_alloc();
        FuriString* ground_result = furi_string_alloc();
        FuriString* tat_result = furi_string_alloc();
<<<<<<< HEAD
        bool result1 = parse_transport_block(&data->block[32], metro_result);
        bool result2 = parse_transport_block(&data->block[28], ground_result);
        bool result3 = parse_transport_block(&data->block[16], tat_result);
=======

        bool result1 = mosgortrans_parse_transport_block(&data->block[32], metro_result);
        bool result2 = mosgortrans_parse_transport_block(&data->block[28], ground_result);
        bool result3 = mosgortrans_parse_transport_block(&data->block[16], tat_result);

>>>>>>> 5e470483
        furi_string_cat_printf(parsed_data, "\e#Troyka card\n");
        if(result1) {
            furi_string_cat_printf(
                parsed_data, "\e#Metro\n%s\n", furi_string_get_cstr(metro_result));
<<<<<<< HEAD
        }
        if(result2) {
            furi_string_cat_printf(
                parsed_data, "\e#Ediniy\n%s\n", furi_string_get_cstr(ground_result));
        }
        if(result3) {
            furi_string_cat_printf(parsed_data, "\e#TAT\n%s\n", furi_string_get_cstr(tat_result));
        }
        furi_string_free(tat_result);
        furi_string_free(ground_result);
        furi_string_free(metro_result);
=======
        }

        if(result2) {
            furi_string_cat_printf(
                parsed_data, "\e#Ediniy\n%s\n", furi_string_get_cstr(ground_result));
        }

        if(result3) {
            furi_string_cat_printf(parsed_data, "\e#TAT\n%s\n", furi_string_get_cstr(tat_result));
        }

        furi_string_free(tat_result);
        furi_string_free(ground_result);
        furi_string_free(metro_result);

>>>>>>> 5e470483
        parsed = result1 || result2 || result3;
    } while(false);

    return parsed;
}

/* Actual implementation of app<>plugin interface */
static const NfcSupportedCardsPlugin troika_plugin = {
    .protocol = NfcProtocolMfClassic,
    .verify = troika_verify,
    .read = troika_read,
    .parse = troika_parse,
};

/* Plugin descriptor to comply with basic plugin specification */
static const FlipperAppPluginDescriptor troika_plugin_descriptor = {
    .appid = NFC_SUPPORTED_CARD_PLUGIN_APP_ID,
    .ep_api_version = NFC_SUPPORTED_CARD_PLUGIN_API_VERSION,
    .entry_point = &troika_plugin,
};

/* Plugin entry point - must return a pointer to const descriptor  */
const FlipperAppPluginDescriptor* troika_plugin_ep() {
    return &troika_plugin_descriptor;
}<|MERGE_RESOLUTION|>--- conflicted
+++ resolved
@@ -1,19 +1,13 @@
 #include "nfc_supported_card_plugin.h"
-<<<<<<< HEAD
-#include <flipper_application.h>
-=======
 #include <core/check.h>
->>>>>>> 5e470483
-
+
+#include <flipper_application/flipper_application.h>
+
+#include <nfc/nfc_device.h>
+#include <bit_lib/bit_lib.h>
 #include <nfc/protocols/mf_classic/mf_classic_poller_sync.h>
-<<<<<<< HEAD
-
-#include <bit_lib.h>
-#include <datetime.h>
-=======
 #include "../../api/mosgortrans/mosgortrans_util.h"
 #include "furi_hal_rtc.h"
->>>>>>> 5e470483
 
 #define TAG "Troika"
 
@@ -89,19 +83,9 @@
     {.a = 0xFFFFFFFFFFFF, .b = 0xFFFFFFFFFFFF}, //40
 };
 
-#define TOPBIT(X) (1 << ((X)-1))
-
-<<<<<<< HEAD
-void from_days_to_datetime(uint16_t days, DateTime* datetime, uint16_t start_year) {
-    uint32_t timestamp = days * 24 * 60 * 60;
-    DateTime start_datetime = {0};
-    start_datetime.year = start_year - 1;
-    start_datetime.month = 12;
-    start_datetime.day = 31;
-    timestamp += datetime_datetime_to_timestamp(&start_datetime);
-    datetime_timestamp_to_datetime(timestamp, datetime);
-}
-=======
+static bool troika_get_card_config(TroikaCardConfig* config, MfClassicType type) {
+    bool success = true;
+
     if(type == MfClassicType1k) {
         config->data_sector = 11;
         config->keys = troika_1k_keys;
@@ -111,992 +95,10 @@
     } else {
         success = false;
     }
->>>>>>> 5e470483
-
-void from_minutes_to_datetime(uint32_t minutes, DateTime* datetime, uint16_t start_year) {
-    uint32_t timestamp = minutes * 60;
-    DateTime start_datetime = {0};
-    start_datetime.year = start_year - 1;
-    start_datetime.month = 12;
-    start_datetime.day = 31;
-    timestamp += datetime_datetime_to_timestamp(&start_datetime);
-    datetime_timestamp_to_datetime(timestamp, datetime);
-}
-
-<<<<<<< HEAD
-bool parse_transport_block(const MfClassicBlock* block, FuriString* result) {
-    uint16_t transport_departament = bit_lib_get_bits_16(block->data, 0, 10);
-
-    FURI_LOG_I(TAG, "Transport departament: %x", transport_departament);
-
-    uint16_t layout_type = bit_lib_get_bits_16(block->data, 52, 4);
-    if(layout_type == 0xE) {
-        layout_type = bit_lib_get_bits_16(block->data, 52, 9);
-    } else if(layout_type == 0xF) {
-        layout_type = bit_lib_get_bits_16(block->data, 52, 14);
-    }
-
-    FURI_LOG_I(TAG, "Layout type %x", layout_type);
-
-    uint16_t card_view = 0;
-    uint16_t card_type = 0;
-    uint32_t card_number = 0;
-    uint8_t card_layout = 0;
-    uint8_t card_layout2 = 0;
-    uint16_t card_use_before_date = 0;
-    uint16_t card_blank_type = 0;
-    uint32_t card_start_trip_minutes = 0;
-    uint8_t card_minutes_pass = 0;
-    uint32_t card_remaining_funds = 0;
-    uint16_t card_validator = 0;
-    uint8_t card_blocked = 0;
-    uint32_t card_hash = 0;
-
-    switch(layout_type) {
-    case 0x02: {
-        card_view = bit_lib_get_bits_16(block->data, 0, 10); //101
-        card_type = bit_lib_get_bits_16(block->data, 10, 10); //102
-        card_number = bit_lib_get_bits_32(block->data, 20, 32); //201
-        card_layout = bit_lib_get_bits(block->data, 52, 4); //111
-        card_use_before_date = bit_lib_get_bits_16(block->data, 56, 16); //202
-        uint8_t card_benefit_code = bit_lib_get_bits(block->data, 72, 8); //124
-        uint32_t card_rfu1 = bit_lib_get_bits_32(block->data, 80, 32); //rfu1
-        uint16_t card_crc16 = bit_lib_get_bits_16(block->data, 112, 16); //501.1
-        card_blocked = bit_lib_get_bits(block->data, 128, 1); //303
-        uint16_t card_start_trip_time = bit_lib_get_bits_16(block->data, 177, 12); //403
-        uint16_t card_start_trip_date = bit_lib_get_bits_16(block->data, 189, 16); //402
-        uint16_t card_valid_from_date = bit_lib_get_bits_16(block->data, 157, 16); //311
-        uint16_t card_valid_by_date = bit_lib_get_bits_16(block->data, 173, 16); //312
-        uint8_t card_start_trip_seconds = bit_lib_get_bits(block->data, 189, 6); //406
-        uint8_t card_transport_type1 = bit_lib_get_bits(block->data, 180, 2); //421.1
-        uint8_t card_transport_type2 = bit_lib_get_bits(block->data, 182, 2); //421.2
-        uint8_t card_transport_type3 = bit_lib_get_bits(block->data, 184, 2); //421.3
-        uint8_t card_transport_type4 = bit_lib_get_bits(block->data, 186, 2); //421.4
-        uint16_t card_use_with_date = bit_lib_get_bits_16(block->data, 189, 16); //205
-        uint8_t card_route = bit_lib_get_bits(block->data, 205, 1); //424
-        uint16_t card_validator1 = bit_lib_get_bits_16(block->data, 206, 15); //422.1
-        card_validator = bit_lib_get_bits_16(block->data, 205, 16); //422
-        uint16_t card_total_trips = bit_lib_get_bits_16(block->data, 221, 16); //331
-        uint8_t card_write_enabled = bit_lib_get_bits(block->data, 237, 1); //write_enabled
-        uint8_t card_rfu2 = bit_lib_get_bits(block->data, 238, 2); //rfu2
-        uint16_t card_crc16_2 = bit_lib_get_bits_16(block->data, 240, 16); //501.2
-
-        FURI_LOG_D(
-            TAG,
-            "%x %x %lx %x %x %lx %x %x %x %x %x %x %x %x %x %x %x %x %x %x %x %x %x %x %x",
-            card_view,
-            card_type,
-            card_number,
-            card_use_before_date,
-            card_benefit_code,
-            card_rfu1,
-            card_crc16,
-            card_blocked,
-            card_start_trip_time,
-            card_start_trip_date,
-            card_valid_from_date,
-            card_valid_by_date,
-            card_start_trip_seconds,
-            card_transport_type1,
-            card_transport_type2,
-            card_transport_type3,
-            card_transport_type4,
-            card_use_with_date,
-            card_route,
-            card_validator1,
-            card_validator,
-            card_total_trips,
-            card_write_enabled,
-            card_rfu2,
-            card_crc16_2);
-        if(card_valid_by_date == 0) {
-            return false;
-        }
-        DateTime card_use_before_date_s = {0};
-        from_days_to_datetime(card_valid_by_date, &card_use_before_date_s, 1992);
-
-        DateTime card_start_trip_minutes_s = {0};
-        from_minutes_to_datetime(
-            (card_start_trip_date) * 24 * 60 + card_start_trip_time,
-            &card_start_trip_minutes_s,
-            1992);
-        furi_string_printf(
-            result,
-            "Number: %010lu\nValid for: %02d.%02d.%04d\nTrips: %d\nTrip from: %02d.%02d.%04d %02d:%02d\nValidator: %05d",
-            card_number,
-            card_use_before_date_s.day,
-            card_use_before_date_s.month,
-            card_use_before_date_s.year,
-            card_total_trips,
-            card_start_trip_minutes_s.day,
-            card_start_trip_minutes_s.month,
-            card_start_trip_minutes_s.year,
-            card_start_trip_minutes_s.hour,
-            card_start_trip_minutes_s.minute,
-            card_validator);
-        break;
-    }
-    case 0x06: {
-        card_view = bit_lib_get_bits_16(block->data, 0, 10); //101
-        card_type = bit_lib_get_bits_16(block->data, 10, 10); //102
-        card_number = bit_lib_get_bits_32(block->data, 20, 32); //201
-        card_layout = bit_lib_get_bits(block->data, 52, 4); //111
-        card_use_before_date = bit_lib_get_bits_16(block->data, 56, 16); //202
-        uint8_t card_geozone_a = bit_lib_get_bits(block->data, 72, 4); //GeoZoneA
-        uint8_t card_geozone_b = bit_lib_get_bits(block->data, 76, 4); //GeoZoneB
-        card_blank_type = bit_lib_get_bits_16(block->data, 80, 10); //121.
-        uint16_t card_type_of_extended = bit_lib_get_bits_16(block->data, 90, 10); //122
-        uint32_t card_rfu1 = bit_lib_get_bits_16(block->data, 100, 12); //rfu1
-        uint16_t card_crc16 = bit_lib_get_bits_16(block->data, 112, 16); //501.1
-        card_blocked = bit_lib_get_bits(block->data, 128, 1); //303
-        uint16_t card_start_trip_time = bit_lib_get_bits_16(block->data, 129, 12); //403
-        uint16_t card_start_trip_date = bit_lib_get_bits_16(block->data, 141, 16); //402
-        uint16_t card_valid_from_date = bit_lib_get_bits_16(block->data, 157, 16); //311
-        uint16_t card_valid_by_date = bit_lib_get_bits_16(block->data, 173, 16); //312
-        uint16_t card_company = bit_lib_get_bits(block->data, 189, 4); //Company
-        uint8_t card_validator1 = bit_lib_get_bits(block->data, 193, 4); //422.1
-        uint16_t card_remaining_trips = bit_lib_get_bits_16(block->data, 197, 10); //321
-        uint8_t card_units = bit_lib_get_bits(block->data, 207, 6); //Units
-        uint16_t card_validator2 = bit_lib_get_bits_16(block->data, 213, 10); //422.2
-        uint16_t card_total_trips = bit_lib_get_bits_16(block->data, 223, 16); //331
-        uint8_t card_extended = bit_lib_get_bits(block->data, 239, 1); //123
-        uint16_t card_crc16_2 = bit_lib_get_bits_16(block->data, 240, 16); //501.2
-
-        FURI_LOG_D(
-            TAG,
-            "%x %x %lx %x %x %x %x %x %lx %x %x %x %x %x %x %x %x %x %x %x %x %x %x",
-            card_view,
-            card_type,
-            card_number,
-            card_use_before_date,
-            card_geozone_a,
-            card_geozone_b,
-            card_blank_type,
-            card_type_of_extended,
-            card_rfu1,
-            card_crc16,
-            card_blocked,
-            card_start_trip_time,
-            card_start_trip_date,
-            card_valid_from_date,
-            card_valid_by_date,
-            card_company,
-            card_validator1,
-            card_remaining_trips,
-            card_units,
-            card_validator2,
-            card_total_trips,
-            card_extended,
-            card_crc16_2);
-        card_validator = card_validator1 * 1024 + card_validator2;
-        DateTime card_use_before_date_s = {0};
-        from_days_to_datetime(card_valid_by_date, &card_use_before_date_s, 1992);
-
-        DateTime card_start_trip_minutes_s = {0};
-        from_minutes_to_datetime(
-            (card_start_trip_date) * 24 * 60 + card_start_trip_time,
-            &card_start_trip_minutes_s,
-            1992);
-        furi_string_printf(
-            result,
-            "Number: %010lu\nValid for: %02d.%02d.%04d\nTrips left: %d of %d\nTrip from: %02d.%02d.%04d %02d:%02d\nValidator: %05d",
-            card_number,
-            card_use_before_date_s.day,
-            card_use_before_date_s.month,
-            card_use_before_date_s.year,
-            card_remaining_trips,
-            card_total_trips,
-            card_start_trip_minutes_s.day,
-            card_start_trip_minutes_s.month,
-            card_start_trip_minutes_s.year,
-            card_start_trip_minutes_s.hour,
-            card_start_trip_minutes_s.minute,
-            card_validator);
-        break;
-    }
-    case 0x08: {
-        card_view = bit_lib_get_bits_16(block->data, 0, 10); //101
-        card_type = bit_lib_get_bits_16(block->data, 10, 10); //102
-        card_number = bit_lib_get_bits_32(block->data, 20, 32); //201
-        card_layout = bit_lib_get_bits(block->data, 52, 4); //111
-        card_use_before_date = bit_lib_get_bits_16(block->data, 56, 16); //202
-        uint64_t card_rfu1 = bit_lib_get_bits_64(block->data, 72, 56); //rfu1
-        uint16_t card_valid_from_date = bit_lib_get_bits_16(block->data, 128, 16); //311
-        uint8_t card_valid_for_days = bit_lib_get_bits(block->data, 144, 8); //313
-        uint8_t card_requires_activation = bit_lib_get_bits(block->data, 152, 1); //301
-        uint8_t card_rfu2 = bit_lib_get_bits(block->data, 153, 7); //rfu2
-        uint8_t card_remaining_trips1 = bit_lib_get_bits(block->data, 160, 8); //321.1
-        uint8_t card_remaining_trips = bit_lib_get_bits(block->data, 168, 8); //321
-        uint8_t card_validator1 = bit_lib_get_bits(block->data, 193, 2); //422.1
-        uint16_t card_validator = bit_lib_get_bits_16(block->data, 177, 15); //422
-        card_hash = bit_lib_get_bits_32(block->data, 192, 32); //502
-        uint32_t card_rfu3 = bit_lib_get_bits_32(block->data, 224, 32); //rfu3
-
-        FURI_LOG_D(
-            TAG,
-            "%x %x %lx %x %llx %x %x %x %x %x %x %x %x %lx %x %lx",
-            card_view,
-            card_type,
-            card_number,
-            card_use_before_date,
-            card_rfu1,
-            card_valid_from_date,
-            card_valid_for_days,
-            card_requires_activation,
-            card_rfu2,
-            card_remaining_trips1,
-            card_remaining_trips,
-            card_validator1,
-            card_validator,
-            card_hash,
-            card_valid_from_date,
-            card_rfu3);
-        DateTime card_use_before_date_s = {0};
-        from_days_to_datetime(card_use_before_date, &card_use_before_date_s, 1992);
-
-        furi_string_printf(
-            result,
-            "Number: %010lu\nValid for: %02d.%02d.%04d\nTrips left: %d\nValidator: %05d",
-            card_number,
-            card_use_before_date_s.day,
-            card_use_before_date_s.month,
-            card_use_before_date_s.year,
-            card_remaining_trips,
-            card_validator);
-        break;
-    }
-    case 0x0A: {
-        card_view = bit_lib_get_bits_16(block->data, 0, 10); //101
-        card_type = bit_lib_get_bits_16(block->data, 10, 10); //102
-        card_number = bit_lib_get_bits_32(block->data, 20, 32); //201
-        card_layout = bit_lib_get_bits(block->data, 52, 4); //111
-        uint16_t card_valid_from_date = bit_lib_get_bits_16(block->data, 64, 12); //311
-        uint32_t card_valid_for_minutes = bit_lib_get_bits_32(block->data, 76, 19); //314
-        uint8_t card_requires_activation = bit_lib_get_bits(block->data, 95, 1); //301
-        card_start_trip_minutes = bit_lib_get_bits_32(block->data, 96, 19); //405
-        card_minutes_pass = bit_lib_get_bits(block->data, 119, 7); //412
-        uint8_t card_transport_type_flag = bit_lib_get_bits(block->data, 126, 2); //421.0
-        uint8_t card_remaining_trips = bit_lib_get_bits(block->data, 128, 8); //321
-        uint16_t card_validator = bit_lib_get_bits_16(block->data, 136, 16); //422
-        uint8_t card_transport_type1 = bit_lib_get_bits(block->data, 152, 2); //421.1
-        uint8_t card_transport_type2 = bit_lib_get_bits(block->data, 154, 2); //421.2
-        uint8_t card_transport_type3 = bit_lib_get_bits(block->data, 156, 2); //421.3
-        uint8_t card_transport_type4 = bit_lib_get_bits(block->data, 158, 2); //421.4
-        card_hash = bit_lib_get_bits_32(block->data, 192, 32); //502
-
-        FURI_LOG_D(
-            TAG,
-            "%x %x %lx %x %x %lx %x %lx %x %x %x %x %x %x %x %x %lx",
-            card_view,
-            card_type,
-            card_number,
-            card_use_before_date,
-            card_valid_from_date,
-            card_valid_for_minutes,
-            card_requires_activation,
-            card_start_trip_minutes,
-            card_minutes_pass,
-            card_transport_type_flag,
-            card_remaining_trips,
-            card_validator,
-            card_transport_type1,
-            card_transport_type2,
-            card_transport_type3,
-            card_transport_type4,
-            card_hash);
-        DateTime card_use_before_date_s = {0};
-        from_days_to_datetime(card_use_before_date, &card_use_before_date_s, 2016);
-
-        DateTime card_start_trip_minutes_s = {0};
-        from_minutes_to_datetime(card_start_trip_minutes, &card_start_trip_minutes_s, 2016);
-        furi_string_printf(
-            result,
-            "Number: %010lu\nValid for: %02d.%02d.%04d\nTrip from: %02d.%02d.%04d %02d:%02d\nTrips left: %d\nValidator: %05d",
-            card_number,
-            card_use_before_date_s.day,
-            card_use_before_date_s.month,
-            card_use_before_date_s.year,
-            card_start_trip_minutes_s.day,
-            card_start_trip_minutes_s.month,
-            card_start_trip_minutes_s.year,
-            card_start_trip_minutes_s.hour,
-            card_start_trip_minutes_s.minute,
-            card_remaining_trips,
-            card_validator);
-        break;
-    }
-    case 0x0C: {
-        card_view = bit_lib_get_bits_16(block->data, 0, 10); //101
-        card_type = bit_lib_get_bits_16(block->data, 10, 10); //102
-        card_number = bit_lib_get_bits_32(block->data, 20, 32); //201
-        card_layout = bit_lib_get_bits(block->data, 52, 4); //111
-        card_use_before_date = bit_lib_get_bits_16(block->data, 56, 16); //202
-        uint64_t card_rfu1 = bit_lib_get_bits_64(block->data, 72, 56); //rfu1
-        uint16_t card_valid_from_date = bit_lib_get_bits_16(block->data, 128, 16); //311
-        uint8_t card_valid_for_days = bit_lib_get_bits(block->data, 144, 8); //313
-        uint8_t card_requires_activation = bit_lib_get_bits(block->data, 152, 1); //301
-        uint16_t card_rfu2 = bit_lib_get_bits_16(block->data, 153, 13); //rfu2
-        uint16_t card_remaining_trips = bit_lib_get_bits_16(block->data, 166, 10); //321
-        uint16_t card_validator = bit_lib_get_bits_16(block->data, 176, 16); //422
-        card_hash = bit_lib_get_bits_32(block->data, 192, 32); //502
-        uint16_t card_start_trip_date = bit_lib_get_bits_16(block->data, 224, 16); //402
-        uint16_t card_start_trip_time = bit_lib_get_bits_16(block->data, 240, 11); //403
-        uint8_t card_transport_type = bit_lib_get_bits(block->data, 251, 2); //421
-        uint8_t card_rfu3 = bit_lib_get_bits(block->data, 253, 2); //rfu3
-        uint8_t card_transfer_in_metro = bit_lib_get_bits(block->data, 255, 1); //432
-
-        FURI_LOG_D(
-            TAG,
-            "%x %x %lx %x %llx %x %x %x %x %x %x %x %x %x %x %x",
-            card_view,
-            card_type,
-            card_number,
-            card_use_before_date,
-            card_rfu1,
-            card_valid_from_date,
-            card_valid_for_days,
-            card_requires_activation,
-            card_rfu2,
-            card_remaining_trips,
-            card_validator,
-            card_start_trip_date,
-            card_start_trip_time,
-            card_transport_type,
-            card_rfu3,
-            card_transfer_in_metro);
-        DateTime card_use_before_date_s = {0};
-        from_days_to_datetime(card_use_before_date, &card_use_before_date_s, 1992);
-        DateTime card_start_trip_minutes_s = {0};
-        from_minutes_to_datetime(
-            (card_start_trip_date) * 24 * 60 + card_start_trip_time,
-            &card_start_trip_minutes_s,
-            1992);
-        furi_string_printf(
-            result,
-            "Number: %010lu\nValid for: %02d.%02d.%04d\nTrip from: %02d.%02d.%04d %02d:%02d\nTrips left: %d\nValidator: %05d",
-            card_number,
-            card_use_before_date_s.day,
-            card_use_before_date_s.month,
-            card_use_before_date_s.year,
-            card_start_trip_minutes_s.day,
-            card_start_trip_minutes_s.month,
-            card_start_trip_minutes_s.year,
-            card_start_trip_minutes_s.hour,
-            card_start_trip_minutes_s.minute,
-            card_remaining_trips,
-            card_validator);
-        break;
-    }
-    case 0x0D: {
-        card_view = bit_lib_get_bits_16(block->data, 0, 10); //101
-        card_type = bit_lib_get_bits_16(block->data, 10, 10); //102
-        card_number = bit_lib_get_bits_32(block->data, 20, 32); //201
-        card_layout = bit_lib_get_bits(block->data, 52, 4); //111
-        uint8_t card_rfu1 = bit_lib_get_bits(block->data, 56, 8); //rfu1
-        card_use_before_date = bit_lib_get_bits_16(block->data, 64, 16); //202
-        uint16_t card_valid_for_time = bit_lib_get_bits_16(block->data, 80, 11); //316
-        uint8_t card_rfu2 = bit_lib_get_bits(block->data, 91, 5); //rfu2
-        uint16_t card_use_before_date2 = bit_lib_get_bits_16(block->data, 96, 16); //202.2
-        uint16_t card_valid_for_time2 = bit_lib_get_bits_16(block->data, 123, 11); //316.2
-        uint8_t card_rfu3 = bit_lib_get_bits(block->data, 123, 5); //rfu3
-        uint16_t card_valid_from_date = bit_lib_get_bits_16(block->data, 128, 16); //311
-        uint8_t card_valid_for_days = bit_lib_get_bits(block->data, 144, 8); //313
-        uint8_t card_requires_activation = bit_lib_get_bits(block->data, 152, 1); //301
-        uint8_t card_rfu4 = bit_lib_get_bits(block->data, 153, 2); //rfu4
-        uint8_t card_passage_5_minutes = bit_lib_get_bits(block->data, 155, 5); //413
-        uint8_t card_transport_type1 = bit_lib_get_bits(block->data, 160, 2); //421.1
-        uint8_t card_passage_in_metro = bit_lib_get_bits(block->data, 162, 1); //431
-        uint8_t card_passages_ground_transport = bit_lib_get_bits(block->data, 163, 3); //433
-        uint16_t card_remaining_trips = bit_lib_get_bits_16(block->data, 166, 10); //321
-        uint16_t card_validator = bit_lib_get_bits_16(block->data, 176, 16); //422
-        card_hash = bit_lib_get_bits_32(block->data, 192, 32); //502
-        uint16_t card_start_trip_date = bit_lib_get_bits_16(block->data, 224, 16); //402
-        uint16_t card_start_trip_time = bit_lib_get_bits_16(block->data, 240, 11); //403
-        uint8_t card_transport_type2 = bit_lib_get_bits(block->data, 251, 2); //421.2
-        uint8_t card_rfu5 = bit_lib_get_bits(block->data, 253, 2); //rfu5
-        uint8_t card_transfer_in_metro = bit_lib_get_bits(block->data, 255, 1); //432
-
-        FURI_LOG_D(
-            TAG,
-            "%x %x %lx %x %x %x %x %x %x %x %x %x %x %x %x %x %x %x %x %x %x %x %x %x %x %x",
-            card_view,
-            card_type,
-            card_number,
-            card_layout,
-            card_rfu1,
-            card_use_before_date,
-            card_valid_for_time,
-            card_rfu2,
-            card_use_before_date2,
-            card_valid_for_time2,
-            card_rfu3,
-            card_valid_from_date,
-            card_valid_for_days,
-            card_requires_activation,
-            card_rfu4,
-            card_passage_5_minutes,
-            card_transport_type1,
-            card_passage_in_metro,
-            card_passages_ground_transport,
-            card_remaining_trips,
-            card_validator,
-            card_start_trip_date,
-            card_start_trip_time,
-            card_transport_type2,
-            card_rfu5,
-            card_transfer_in_metro);
-        DateTime card_use_before_date_s = {0};
-        from_days_to_datetime(card_use_before_date, &card_use_before_date_s, 1992);
-        DateTime card_start_trip_minutes_s = {0};
-        from_minutes_to_datetime(
-            (card_start_trip_date) * 24 * 60 + card_start_trip_time,
-            &card_start_trip_minutes_s,
-            1992);
-        furi_string_printf(
-            result,
-            "Number: %010lu\nValid for: %02d.%02d.%04d\nTrip from: %02d.%02d.%04d %02d:%02d\nTrips left: %d\nValidator: %05d",
-            card_number,
-            card_use_before_date_s.day,
-            card_use_before_date_s.month,
-            card_use_before_date_s.year,
-            card_start_trip_minutes_s.day,
-            card_start_trip_minutes_s.month,
-            card_start_trip_minutes_s.year,
-            card_start_trip_minutes_s.hour,
-            card_start_trip_minutes_s.minute,
-            card_remaining_trips,
-            card_validator);
-        break;
-    }
-    case 0x1C1: {
-        card_view = bit_lib_get_bits_16(block->data, 0, 10); //101
-        card_type = bit_lib_get_bits_16(block->data, 10, 10); //102
-        card_number = bit_lib_get_bits_32(block->data, 20, 32); //201
-        card_layout = bit_lib_get_bits(block->data, 52, 4); //111
-        card_layout2 = bit_lib_get_bits(block->data, 56, 5); //112
-        card_use_before_date = bit_lib_get_bits_16(block->data, 61, 16); //202.
-        card_blank_type = bit_lib_get_bits_16(block->data, 77, 10); //121.
-        card_validator = bit_lib_get_bits_16(block->data, 128, 16); //422
-        uint16_t card_start_trip_date = bit_lib_get_bits_16(block->data, 144, 16); //402
-        uint16_t card_start_trip_time = bit_lib_get_bits_16(block->data, 160, 11); //403
-        uint8_t card_transport_type1 = bit_lib_get_bits(block->data, 171, 2); //421.1
-        uint8_t card_transport_type2 = bit_lib_get_bits(block->data, 173, 2); //421.2
-        uint8_t card_transfer_in_metro = bit_lib_get_bits(block->data, 177, 1); //432
-        uint8_t card_passage_in_metro = bit_lib_get_bits(block->data, 178, 1); //431
-        uint8_t card_passages_ground_transport = bit_lib_get_bits(block->data, 179, 3); //433
-        card_minutes_pass = bit_lib_get_bits(block->data, 185, 8); //412.
-        card_remaining_funds = bit_lib_get_bits_32(block->data, 196, 19) / 100; //322
-        uint8_t card_fare_trip = bit_lib_get_bits(block->data, 215, 2); //441
-        card_blocked = bit_lib_get_bits(block->data, 202, 1); //303
-        uint8_t card_zoo = bit_lib_get_bits(block->data, 218, 1); //zoo
-        card_hash = bit_lib_get_bits_32(block->data, 224, 32); //502
-
-        FURI_LOG_D(
-            TAG,
-            "%x %x %lx %x %x %x %x %x %x %x %x %x %x %x %x %x %lx %x %x %x %lx",
-            card_view,
-            card_type,
-            card_number,
-            card_layout,
-            card_layout2,
-            card_use_before_date,
-            card_blank_type,
-            card_validator,
-            card_start_trip_date,
-            card_start_trip_time,
-            card_transport_type1,
-            card_transport_type2,
-            card_transfer_in_metro,
-            card_passage_in_metro,
-            card_passages_ground_transport,
-            card_minutes_pass,
-            card_remaining_funds,
-            card_fare_trip,
-            card_blocked,
-            card_zoo,
-            card_hash);
-        DateTime card_use_before_date_s = {0};
-        from_days_to_datetime(card_use_before_date, &card_use_before_date_s, 1992);
-
-        DateTime card_start_trip_minutes_s = {0};
-        from_minutes_to_datetime(card_start_trip_minutes, &card_start_trip_minutes_s, 1992);
-        furi_string_printf(
-            result,
-            "Number: %010lu\nValid for: %02d.%02d.%04d\nTrip from: %02d.%02d.%04d %02d:%02d\nValidator: %05d",
-            card_number,
-            card_use_before_date_s.day,
-            card_use_before_date_s.month,
-            card_use_before_date_s.year,
-            card_start_trip_minutes_s.day,
-            card_start_trip_minutes_s.month,
-            card_start_trip_minutes_s.year,
-            card_start_trip_minutes_s.hour,
-            card_start_trip_minutes_s.minute,
-            card_validator);
-        break;
-    }
-    case 0x1C2: {
-        card_view = bit_lib_get_bits_16(block->data, 0, 10); //101
-        card_type = bit_lib_get_bits_16(block->data, 10, 10); //102
-        card_number = bit_lib_get_bits_32(block->data, 20, 32); //201
-        card_layout = bit_lib_get_bits(block->data, 52, 4); //111
-        card_layout2 = bit_lib_get_bits(block->data, 56, 5); //112
-        uint16_t card_type_of_extended = bit_lib_get_bits_16(block->data, 61, 10); //122
-        card_use_before_date = bit_lib_get_bits_16(block->data, 71, 16); //202.
-        card_blank_type = bit_lib_get_bits_16(block->data, 87, 10); //121.
-        uint16_t card_valid_to_date = bit_lib_get_bits_16(block->data, 97, 16); //311
-        uint16_t card_activate_during = bit_lib_get_bits_16(block->data, 113, 9); //302
-        uint32_t card_valid_for_minutes = bit_lib_get_bits_32(block->data, 131, 20); //314
-        card_minutes_pass = bit_lib_get_bits(block->data, 154, 8); //412.
-        uint8_t card_transport_type = bit_lib_get_bits(block->data, 163, 2); //421
-        uint8_t card_passage_in_metro = bit_lib_get_bits(block->data, 165, 1); //431
-        uint8_t card_transfer_in_metro = bit_lib_get_bits(block->data, 166, 1); //432
-        uint16_t card_remaining_trips = bit_lib_get_bits_16(block->data, 167, 10); //321
-        card_validator = bit_lib_get_bits_16(block->data, 177, 16); //422
-        uint32_t card_start_trip_neg_minutes = bit_lib_get_bits_32(block->data, 196, 20); //404
-        uint8_t card_requires_activation = bit_lib_get_bits(block->data, 216, 1); //301
-        card_blocked = bit_lib_get_bits(block->data, 217, 1); //303
-        uint8_t card_extended = bit_lib_get_bits(block->data, 218, 1); //123
-        card_hash = bit_lib_get_bits_32(block->data, 224, 32); //502
-
-        FURI_LOG_D(
-            TAG,
-            "%x %x %lx %x %x %x %x %x %x %x %lx %x %x %x %x %x %x %lx %x %x %x %lx",
-            card_view,
-            card_type,
-            card_number,
-            card_layout,
-            card_layout2,
-            card_type_of_extended,
-            card_use_before_date,
-            card_blank_type,
-            card_valid_to_date,
-            card_activate_during,
-            card_valid_for_minutes,
-            card_minutes_pass,
-            card_transport_type,
-            card_passage_in_metro,
-            card_transfer_in_metro,
-            card_remaining_trips,
-            card_validator,
-            card_start_trip_neg_minutes,
-            card_requires_activation,
-            card_blocked,
-            card_extended,
-            card_hash);
-        DateTime card_use_before_date_s = {0};
-        from_days_to_datetime(card_use_before_date, &card_use_before_date_s, 2016);
-
-        DateTime card_start_trip_minutes_s = {0};
-        from_minutes_to_datetime(
-            (card_valid_to_date) * 24 * 60 + card_valid_for_minutes - card_start_trip_neg_minutes,
-            &card_start_trip_minutes_s,
-            2016); //-time
-        furi_string_printf(
-            result,
-            "Number: %010lu\nValid for: %02d.%02d.%04d\nTrip from: %02d.%02d.%04d %02d:%02d\nValidator: %05d",
-            card_number,
-            card_use_before_date_s.day,
-            card_use_before_date_s.month,
-            card_use_before_date_s.year,
-            card_start_trip_minutes_s.day,
-            card_start_trip_minutes_s.month,
-            card_start_trip_minutes_s.year,
-            card_start_trip_minutes_s.hour,
-            card_start_trip_minutes_s.minute,
-            card_validator);
-        break;
-    }
-    case 0x1C3: {
-        card_view = bit_lib_get_bits_16(block->data, 0, 10); //101
-        card_type = bit_lib_get_bits_16(block->data, 10, 10); //102
-        card_number = bit_lib_get_bits_32(block->data, 20, 32); //201
-        card_layout = bit_lib_get_bits(block->data, 52, 4); //111
-        card_layout2 = bit_lib_get_bits(block->data, 56, 5); //112
-        card_use_before_date = bit_lib_get_bits_16(block->data, 61, 16); //202
-        card_blank_type = bit_lib_get_bits_16(block->data, 77, 10); //121
-        card_remaining_funds = bit_lib_get_bits_32(block->data, 188, 22) / 100; //322
-        card_hash = bit_lib_get_bits_32(block->data, 224, 32); //502
-        card_validator = bit_lib_get_bits_16(block->data, 128, 16); //422
-        card_start_trip_minutes = bit_lib_get_bits_32(block->data, 144, 23); //405
-        uint8_t card_fare_trip = bit_lib_get_bits(block->data, 210, 2); //441
-        card_minutes_pass = bit_lib_get_bits(block->data, 171, 7); //412
-        uint8_t card_transport_type_flag = bit_lib_get_bits(block->data, 178, 2); //421.0
-        uint8_t card_transport_type1 = bit_lib_get_bits(block->data, 180, 2); //421.1
-        uint8_t card_transport_type2 = bit_lib_get_bits(block->data, 182, 2); //421.2
-        uint8_t card_transport_type3 = bit_lib_get_bits(block->data, 184, 2); //421.3
-        uint8_t card_transport_type4 = bit_lib_get_bits(block->data, 186, 2); //421.4
-        card_blocked = bit_lib_get_bits(block->data, 212, 1); //303
-        FURI_LOG_D(
-            TAG,
-            "Card view: %x, type: %x, number: %lx, layout: %x, layout2: %x, use before date: %x, blank type: %x, remaining funds: %lx, hash: %lx, validator: %x, start trip minutes: %lx, fare trip: %x, minutes pass: %x, transport type flag: %x, transport type1: %x, transport type2: %x, transport type3: %x, transport type4: %x, blocked: %x",
-            card_view,
-            card_type,
-            card_number,
-            card_layout,
-            card_layout2,
-            card_use_before_date,
-            card_blank_type,
-            card_remaining_funds,
-            card_hash,
-            card_validator,
-            card_start_trip_minutes,
-            card_fare_trip,
-            card_minutes_pass,
-            card_transport_type_flag,
-            card_transport_type1,
-            card_transport_type2,
-            card_transport_type3,
-            card_transport_type4,
-            card_blocked);
-        DateTime card_use_before_date_s = {0};
-        from_days_to_datetime(card_use_before_date, &card_use_before_date_s, 1992);
-
-        DateTime card_start_trip_minutes_s = {0};
-        from_minutes_to_datetime(card_start_trip_minutes, &card_start_trip_minutes_s, 2016);
-        furi_string_printf(
-            result,
-            "Number: %010lu\nValid for: %02d.%02d.%04d\nBalance: %ld rub\nTrip from: %02d.%02d.%04d %02d:%02d\nValidator: %05d",
-            card_number,
-            card_use_before_date_s.day,
-            card_use_before_date_s.month,
-            card_use_before_date_s.year,
-            card_remaining_funds,
-            card_start_trip_minutes_s.day,
-            card_start_trip_minutes_s.month,
-            card_start_trip_minutes_s.year,
-            card_start_trip_minutes_s.hour,
-            card_start_trip_minutes_s.minute,
-            card_validator);
-        break;
-    }
-    case 0x1C4: {
-        card_view = bit_lib_get_bits_16(block->data, 0, 10); //101
-        card_type = bit_lib_get_bits_16(block->data, 10, 10); //102
-        card_number = bit_lib_get_bits_32(block->data, 20, 32); //201
-        card_layout = bit_lib_get_bits(block->data, 52, 4); //111
-        card_layout2 = bit_lib_get_bits(block->data, 56, 5); //112
-        uint16_t card_type_of_extended = bit_lib_get_bits_16(block->data, 61, 10); //122
-        card_use_before_date = bit_lib_get_bits_16(block->data, 71, 13); //202.
-        card_blank_type = bit_lib_get_bits_16(block->data, 84, 10); //121.
-        uint16_t card_valid_to_date = bit_lib_get_bits_16(block->data, 94, 13); //311
-        uint16_t card_activate_during = bit_lib_get_bits_16(block->data, 107, 9); //302
-        uint16_t card_extension_counter = bit_lib_get_bits_16(block->data, 116, 10); //304
-        uint32_t card_valid_for_minutes = bit_lib_get_bits_32(block->data, 128, 20); //314
-        card_minutes_pass = bit_lib_get_bits(block->data, 158, 7); //412.
-        uint8_t card_transport_type_flag = bit_lib_get_bits(block->data, 178, 2); //421.0
-        uint8_t card_transport_type1 = bit_lib_get_bits(block->data, 180, 2); //421.1
-        uint8_t card_transport_type2 = bit_lib_get_bits(block->data, 182, 2); //421.2
-        uint8_t card_transport_type3 = bit_lib_get_bits(block->data, 184, 2); //421.3
-        uint8_t card_transport_type4 = bit_lib_get_bits(block->data, 186, 2); //421.4
-        uint16_t card_remaining_trips = bit_lib_get_bits_16(block->data, 169, 10); //321
-        card_validator = bit_lib_get_bits_16(block->data, 179, 16); //422
-        uint32_t card_start_trip_neg_minutes = bit_lib_get_bits_32(block->data, 195, 20); //404
-        uint8_t card_requires_activation = bit_lib_get_bits(block->data, 215, 1); //301
-        card_blocked = bit_lib_get_bits(block->data, 216, 1); //303
-        uint8_t card_extended = bit_lib_get_bits(block->data, 217, 1); //123
-        card_hash = bit_lib_get_bits_32(block->data, 224, 32); //502
-
-        FURI_LOG_D(
-            TAG,
-            "%x %x %lx %x %x %x %x %x %x %x %x %lx %x %x %x %x %x %x %x %x %lx %x %x %x %lx",
-            card_view,
-            card_type,
-            card_number,
-            card_layout,
-            card_layout2,
-            card_type_of_extended,
-            card_use_before_date,
-            card_blank_type,
-            card_valid_to_date,
-            card_activate_during,
-            card_extension_counter,
-            card_valid_for_minutes,
-            card_minutes_pass,
-            card_transport_type_flag,
-            card_transport_type1,
-            card_transport_type2,
-            card_transport_type3,
-            card_transport_type4,
-            card_remaining_trips,
-            card_validator,
-            card_start_trip_neg_minutes,
-            card_requires_activation,
-            card_blocked,
-            card_extended,
-            card_hash);
-        DateTime card_use_before_date_s = {0};
-        from_days_to_datetime(card_use_before_date, &card_use_before_date_s, 2016);
-
-        DateTime card_start_trip_minutes_s = {0};
-        from_minutes_to_datetime(
-            (card_use_before_date + 1) * 24 * 60 + card_valid_for_minutes -
-                card_start_trip_neg_minutes,
-            &card_start_trip_minutes_s,
-            2011); //-time
-        furi_string_printf(
-            result,
-            "Number: %010lu\nValid for: %02d.%02d.%04d\nTrip from: %02d.%02d.%04d %02d:%02d\nValidator: %05d",
-            card_number,
-            card_use_before_date_s.day,
-            card_use_before_date_s.month,
-            card_use_before_date_s.year,
-            card_start_trip_minutes_s.day,
-            card_start_trip_minutes_s.month,
-            card_start_trip_minutes_s.year,
-            card_start_trip_minutes_s.hour,
-            card_start_trip_minutes_s.minute,
-            card_validator);
-        break;
-    }
-    case 0x1C5: {
-        card_view = bit_lib_get_bits_16(block->data, 0, 10); //101
-        card_type = bit_lib_get_bits_16(block->data, 10, 10); //102
-        card_number = bit_lib_get_bits_32(block->data, 20, 32); //201
-        card_layout = bit_lib_get_bits(block->data, 52, 4); //111
-        card_layout2 = bit_lib_get_bits(block->data, 56, 5); //112
-        card_use_before_date = bit_lib_get_bits_16(block->data, 61, 13); //202.
-        card_blank_type = bit_lib_get_bits_16(block->data, 74, 10); //121.
-        uint32_t card_valid_to_time = bit_lib_get_bits_32(block->data, 84, 23); //317
-        uint16_t card_extension_counter = bit_lib_get_bits_16(block->data, 107, 10); //304
-        card_start_trip_minutes = bit_lib_get_bits_32(block->data, 128, 23); //405
-        uint8_t card_metro_ride_with = bit_lib_get_bits(block->data, 151, 7); //414
-        card_minutes_pass = bit_lib_get_bits(block->data, 158, 7); //412.
-        card_remaining_funds = bit_lib_get_bits_32(block->data, 167, 19) / 100; //322
-        card_validator = bit_lib_get_bits_16(block->data, 186, 16); //422
-        card_blocked = bit_lib_get_bits(block->data, 202, 1); //303
-        uint16_t card_route = bit_lib_get_bits_16(block->data, 204, 12); //424
-        uint8_t card_passages_ground_transport = bit_lib_get_bits(block->data, 216, 7); //433
-        card_hash = bit_lib_get_bits_32(block->data, 224, 32); //502
-
-        FURI_LOG_D(
-            TAG,
-            "%x %x %lx %x %x %x %x %lx %x %lx %x %x %lx %x %x %x %x %lx",
-            card_view,
-            card_type,
-            card_number,
-            card_layout,
-            card_layout2,
-            card_use_before_date,
-            card_blank_type,
-            card_valid_to_time,
-            card_extension_counter,
-            card_start_trip_minutes,
-            card_metro_ride_with,
-            card_minutes_pass,
-            card_remaining_funds,
-            card_validator,
-            card_blocked,
-            card_route,
-            card_passages_ground_transport,
-            card_hash);
-        DateTime card_use_before_date_s = {0};
-
-        from_days_to_datetime(card_use_before_date, &card_use_before_date_s, 2019);
-
-        DateTime card_start_trip_minutes_s = {0};
-        from_minutes_to_datetime(card_start_trip_minutes, &card_start_trip_minutes_s, 2019);
-        furi_string_printf(
-            result,
-            "Number: %010lu\nValid for: %02d.%02d.%04d\nBalance: %ld rub\nTrip from: %02d.%02d.%04d %02d:%02d\nValidator: %05d",
-            card_number,
-            card_use_before_date_s.day,
-            card_use_before_date_s.month,
-            card_use_before_date_s.year,
-            card_remaining_funds,
-            card_start_trip_minutes_s.day,
-            card_start_trip_minutes_s.month,
-            card_start_trip_minutes_s.year,
-            card_start_trip_minutes_s.hour,
-            card_start_trip_minutes_s.minute,
-            card_validator);
-        break;
-    }
-    case 0x1C6: {
-        card_view = bit_lib_get_bits_16(block->data, 0, 10); //101
-        card_type = bit_lib_get_bits_16(block->data, 10, 10); //102
-        card_number = bit_lib_get_bits_32(block->data, 20, 32); //201
-        card_layout = bit_lib_get_bits(block->data, 52, 4); //111
-        card_layout2 = bit_lib_get_bits(block->data, 56, 5); //112
-        uint16_t card_type_of_extended = bit_lib_get_bits_16(block->data, 61, 10); //122
-        card_use_before_date = bit_lib_get_bits_16(block->data, 71, 13); //202.
-        card_blank_type = bit_lib_get_bits_16(block->data, 84, 10); //121.
-        uint32_t card_valid_from_date = bit_lib_get_bits_32(block->data, 94, 23); //311
-        uint16_t card_extension_counter = bit_lib_get_bits_16(block->data, 117, 10); //304
-        uint32_t card_valid_for_minutes = bit_lib_get_bits_32(block->data, 128, 20); //314
-        uint32_t card_start_trip_neg_minutes = bit_lib_get_bits_32(block->data, 148, 20); //404
-        uint8_t card_metro_ride_with = bit_lib_get_bits(block->data, 168, 7); //414
-        card_minutes_pass = bit_lib_get_bits(block->data, 175, 7); //412.
-        uint16_t card_remaining_trips = bit_lib_get_bits_16(block->data, 182, 7); //321
-        card_validator = bit_lib_get_bits_16(block->data, 189, 16); //422
-        card_blocked = bit_lib_get_bits(block->data, 205, 1); //303
-        uint8_t card_extended = bit_lib_get_bits(block->data, 206, 1); //123
-        uint16_t card_route = bit_lib_get_bits_16(block->data, 212, 12); //424
-        card_hash = bit_lib_get_bits_32(block->data, 224, 32); //502
-
-        FURI_LOG_D(
-            TAG,
-            "%x %x %lx %x %x %x %x %x %lx %x %lx %lx %x %x %x %x %x %x %x %lx",
-            card_view,
-            card_type,
-            card_number,
-            card_layout,
-            card_layout2,
-            card_type_of_extended,
-            card_use_before_date,
-            card_blank_type,
-            card_valid_from_date,
-            card_extension_counter,
-            card_valid_for_minutes,
-            card_start_trip_neg_minutes,
-            card_metro_ride_with,
-            card_minutes_pass,
-            card_remaining_trips,
-            card_validator,
-            card_blocked,
-            card_extended,
-            card_route,
-            card_hash);
-        DateTime card_use_before_date_s = {0};
-        from_days_to_datetime(card_use_before_date, &card_use_before_date_s, 2019);
-
-        DateTime card_start_trip_minutes_s = {0};
-        from_minutes_to_datetime(
-            card_valid_from_date + card_valid_for_minutes - card_start_trip_neg_minutes,
-            &card_start_trip_minutes_s,
-            2019); //-time
-        furi_string_printf(
-            result,
-            "Number: %010lu\nValid for: %02d.%02d.%04d\nTrip from: %02d.%02d.%04d %02d:%02d\nValidator: %05d",
-            card_number,
-            card_use_before_date_s.day,
-            card_use_before_date_s.month,
-            card_use_before_date_s.year,
-            card_start_trip_minutes_s.day,
-            card_start_trip_minutes_s.month,
-            card_start_trip_minutes_s.year,
-            card_start_trip_minutes_s.hour,
-            card_start_trip_minutes_s.minute,
-            card_validator);
-        break;
-    }
-    case 0x3CCB: {
-        card_view = bit_lib_get_bits_16(block->data, 0, 10); //101
-        card_type = bit_lib_get_bits_16(block->data, 10, 10); //102
-        card_number = bit_lib_get_bits_32(block->data, 20, 32); //201
-        card_layout = bit_lib_get_bits(block->data, 52, 4); //111
-        uint16_t card_tech_code = bit_lib_get_bits_32(block->data, 56, 10); //tech_code
-        uint16_t card_valid_to_minutes = bit_lib_get_bits_16(block->data, 66, 16); //311
-        uint16_t card_valid_by_date = bit_lib_get_bits_16(block->data, 82, 16); //312
-        uint8_t card_interval = bit_lib_get_bits(block->data, 98, 4); //interval
-        uint16_t card_app_code1 = bit_lib_get_bits_16(block->data, 102, 16); //app_code1
-        uint16_t card_hash1 = bit_lib_get_bits_16(block->data, 112, 16); //502.1
-        uint16_t card_type1 = bit_lib_get_bits_16(block->data, 128, 10); //type1
-        uint16_t card_app_code2 = bit_lib_get_bits_16(block->data, 138, 10); //app_code2
-        uint16_t card_type2 = bit_lib_get_bits_16(block->data, 148, 10); //type2
-        uint16_t card_app_code3 = bit_lib_get_bits_16(block->data, 158, 10); //app_code3
-        uint16_t card_type3 = bit_lib_get_bits_16(block->data, 148, 10); //type3
-        uint16_t card_app_code4 = bit_lib_get_bits_16(block->data, 168, 10); //app_code4
-        uint16_t card_type4 = bit_lib_get_bits_16(block->data, 178, 10); //type4
-        card_hash = bit_lib_get_bits_32(block->data, 224, 32); //502.2
-
-        FURI_LOG_D(
-            TAG,
-            "%x %x %lx %x %x %x %x %x %x %x %x %x %x %x %x %x %x %x %x %lx",
-            card_view,
-            card_type,
-            card_number,
-            card_layout,
-            card_tech_code,
-            card_use_before_date,
-            card_blank_type,
-            card_valid_to_minutes,
-            card_valid_by_date,
-            card_interval,
-            card_app_code1,
-            card_hash1,
-            card_type1,
-            card_app_code2,
-            card_type2,
-            card_app_code3,
-            card_type3,
-            card_app_code4,
-            card_type4,
-            card_hash);
-        DateTime card_use_before_date_s = {0};
-        from_days_to_datetime(card_valid_by_date, &card_use_before_date_s, 1992);
-
-        furi_string_printf(
-            result,
-            "Number: %010lu\nValid for: %02d.%02d.%04d\nValidator: %05d",
-            card_number,
-            card_use_before_date_s.day,
-            card_use_before_date_s.month,
-            card_use_before_date_s.year,
-            card_validator);
-        break;
-    }
-    case 0x3C0B: {
-        card_view = bit_lib_get_bits_16(block->data, 0, 10); //101
-        card_type = bit_lib_get_bits_16(block->data, 10, 10); //102
-        card_number = bit_lib_get_bits_32(block->data, 20, 32); //201
-        card_layout = bit_lib_get_bits(block->data, 52, 4); //111
-        uint16_t card_tech_code = bit_lib_get_bits_32(block->data, 56, 10); //tech_code
-        uint16_t card_valid_to_minutes = bit_lib_get_bits_16(block->data, 66, 16); //311
-        uint16_t card_valid_by_date = bit_lib_get_bits_16(block->data, 82, 16); //312
-        uint16_t card_hash = bit_lib_get_bits_16(block->data, 112, 16); //502.1
-
-        FURI_LOG_D(
-            TAG,
-            "%x %x %lx %x %x %x %x %x %x %x",
-            card_view,
-            card_type,
-            card_number,
-            card_layout,
-            card_tech_code,
-            card_use_before_date,
-            card_blank_type,
-            card_valid_to_minutes,
-            card_valid_by_date,
-            card_hash);
-        DateTime card_use_before_date_s = {0};
-        from_days_to_datetime(card_valid_by_date, &card_use_before_date_s, 1992);
-
-        furi_string_printf(
-            result,
-            "Number: %010lu\nValid for: %02d.%02d.%04d\nValidator: %05d",
-            card_number,
-            card_use_before_date_s.day,
-            card_use_before_date_s.month,
-            card_use_before_date_s.year,
-            card_validator);
-        break;
-    }
-    default:
-        return false;
-    }
-
-    return true;
-}
-
-static bool troika_get_card_config(TroikaCardConfig* config, MfClassicType type) {
-    bool success = true;
-
-    if(type == MfClassicType1k) {
-        config->data_sector = 11;
-        config->keys = troika_1k_keys;
-    } else if(type == MfClassicType4k) {
-        config->data_sector = 11;
-        config->keys = troika_4k_keys;
-    } else {
-        success = false;
-    }
 
     return success;
 }
 
-=======
->>>>>>> 5e470483
 static bool troika_verify_type(Nfc* nfc, MfClassicType type) {
     bool verified = false;
 
@@ -1196,50 +198,30 @@
         FuriString* metro_result = furi_string_alloc();
         FuriString* ground_result = furi_string_alloc();
         FuriString* tat_result = furi_string_alloc();
-<<<<<<< HEAD
-        bool result1 = parse_transport_block(&data->block[32], metro_result);
-        bool result2 = parse_transport_block(&data->block[28], ground_result);
-        bool result3 = parse_transport_block(&data->block[16], tat_result);
-=======
 
         bool result1 = mosgortrans_parse_transport_block(&data->block[32], metro_result);
         bool result2 = mosgortrans_parse_transport_block(&data->block[28], ground_result);
         bool result3 = mosgortrans_parse_transport_block(&data->block[16], tat_result);
 
->>>>>>> 5e470483
         furi_string_cat_printf(parsed_data, "\e#Troyka card\n");
         if(result1) {
             furi_string_cat_printf(
                 parsed_data, "\e#Metro\n%s\n", furi_string_get_cstr(metro_result));
-<<<<<<< HEAD
-        }
+        }
+
         if(result2) {
             furi_string_cat_printf(
                 parsed_data, "\e#Ediniy\n%s\n", furi_string_get_cstr(ground_result));
         }
+
         if(result3) {
             furi_string_cat_printf(parsed_data, "\e#TAT\n%s\n", furi_string_get_cstr(tat_result));
         }
+
         furi_string_free(tat_result);
         furi_string_free(ground_result);
         furi_string_free(metro_result);
-=======
-        }
-
-        if(result2) {
-            furi_string_cat_printf(
-                parsed_data, "\e#Ediniy\n%s\n", furi_string_get_cstr(ground_result));
-        }
-
-        if(result3) {
-            furi_string_cat_printf(parsed_data, "\e#TAT\n%s\n", furi_string_get_cstr(tat_result));
-        }
-
-        furi_string_free(tat_result);
-        furi_string_free(ground_result);
-        furi_string_free(metro_result);
-
->>>>>>> 5e470483
+
         parsed = result1 || result2 || result3;
     } while(false);
 
