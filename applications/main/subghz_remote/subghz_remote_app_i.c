#include "subghz_remote_app_i.h"
#include <lib/toolbox/path.h>
#include <flipper_format/flipper_format_i.h>

#include "helpers/txrx/subghz_txrx.h"

// #include <lib/subghz/protocols/keeloq.h>
// #include <lib/subghz/protocols/star_line.h>

#ifdef APP_SUBGHZREMOTE
#include <lib/subghz/protocols/protocol_items.h>
#include <lib/subghz/blocks/custom_btn.h>
#endif

#define TAG "SubGhzRemote"

static const char* map_file_labels[SubRemSubKeyNameMaxCount][2] = {
    [SubRemSubKeyNameUp] = {"UP", "ULABEL"},
    [SubRemSubKeyNameDown] = {"DOWN", "DLABEL"},
    [SubRemSubKeyNameLeft] = {"LEFT", "LLABEL"},
    [SubRemSubKeyNameRight] = {"RIGHT", "RLABEL"},
    [SubRemSubKeyNameOk] = {"OK", "OKLABEL"},
};

static void subrem_map_preset_reset(SubRemMapPreset* map_preset) {
    furi_assert(map_preset);

    for(uint8_t i = 0; i < SubRemSubKeyNameMaxCount; i++) {
        subrem_sub_file_preset_reset(map_preset->subs_preset[i]);
    }
}

static SubRemLoadMapState subrem_map_preset_check(
    SubRemMapPreset* map_preset,
    SubGhzTxRx* txrx,
    FlipperFormat* fff_data_file) {
    furi_assert(map_preset);
    furi_assert(txrx);

    bool all_loaded = true;
    SubRemLoadMapState ret = SubRemLoadMapStateErrorBrokenFile;

    SubRemLoadSubState sub_loadig_state;
    SubRemSubFilePreset* sub_preset;

    for(uint8_t i = 0; i < SubRemSubKeyNameMaxCount; i++) {
        sub_preset = map_preset->subs_preset[i];

        sub_loadig_state = SubRemLoadSubStateErrorNoFile;

        if(furi_string_empty(sub_preset->file_path)) {
            // FURI_LOG_I(TAG, "Empty file path");
        } else if(!flipper_format_file_open_existing(
                      fff_data_file, furi_string_get_cstr(sub_preset->file_path))) {
            sub_preset->load_state = SubRemLoadSubStateErrorNoFile;
            FURI_LOG_W(TAG, "Error open file %s", furi_string_get_cstr(sub_preset->file_path));
        } else {
            sub_loadig_state = subrem_sub_preset_load(sub_preset, txrx, fff_data_file);
        }

        if(sub_loadig_state != SubRemLoadSubStateOK) {
            all_loaded = false;
        } else {
            ret = SubRemLoadMapStateNotAllOK;
        }

        if(ret != SubRemLoadMapStateErrorBrokenFile && all_loaded) {
            ret = SubRemLoadMapStateOK;
        }

        flipper_format_file_close(fff_data_file);
    }

    return ret;
}

static bool subrem_map_preset_load(SubRemMapPreset* map_preset, FlipperFormat* fff_data_file) {
    furi_assert(map_preset);
    bool ret = false;
    SubRemSubFilePreset* sub_preset;
    for(uint8_t i = 0; i < SubRemSubKeyNameMaxCount; i++) {
        sub_preset = map_preset->subs_preset[i];
        if(!flipper_format_read_string(
               fff_data_file, map_file_labels[i][0], sub_preset->file_path)) {
#if FURI_DEBUG
            FURI_LOG_W(TAG, "No file patch for %s", map_file_labels[i][0]);
#endif
            sub_preset->type = SubGhzProtocolTypeUnknown;
        } else if(!path_contains_only_ascii(furi_string_get_cstr(sub_preset->file_path))) {
            FURI_LOG_E(TAG, "Incorrect characters in [%s] file path", map_file_labels[i][0]);
            sub_preset->type = SubGhzProtocolTypeUnknown;
        } else if(!flipper_format_rewind(fff_data_file)) {
            // Rewind error
        } else if(!flipper_format_read_string(
                      fff_data_file, map_file_labels[i][1], sub_preset->label)) {
#if FURI_DEBUG
            FURI_LOG_W(TAG, "No Label for %s", map_file_labels[i][0]);
#endif
            ret = true;
        } else {
            ret = true;
        }
        if(ret) {
            // Preload seccesful
            FURI_LOG_I(
                TAG,
                "%-5s: %s %s",
                map_file_labels[i][0],
                furi_string_get_cstr(sub_preset->label),
                furi_string_get_cstr(sub_preset->file_path));
            sub_preset->load_state = SubRemLoadSubStatePreloaded;
        }

        flipper_format_rewind(fff_data_file);
    }
    return ret;
}

SubRemLoadMapState subrem_map_file_load(SubGhzRemoteApp* app, const char* file_path) {
    furi_assert(app);
    furi_assert(file_path);
#if FURI_DEBUG
    FURI_LOG_I(TAG, "Load Map File Start");
#endif
    Storage* storage = furi_record_open(RECORD_STORAGE);
    FlipperFormat* fff_data_file = flipper_format_file_alloc(storage);
    SubRemLoadMapState ret = SubRemLoadMapStateErrorOpenError;
#if FURI_DEBUG
    FURI_LOG_I(TAG, "Open Map File..");
#endif
    subrem_map_preset_reset(app->map_preset);

    if(!flipper_format_file_open_existing(fff_data_file, file_path)) {
        FURI_LOG_E(TAG, "Could not open MAP file %s", file_path);
        ret = SubRemLoadMapStateErrorOpenError;
    } else {
        if(!subrem_map_preset_load(app->map_preset, fff_data_file)) {
            FURI_LOG_E(TAG, "Could no Sub file path in MAP file");
            // ret = // error for popup
        } else if(!flipper_format_file_close(fff_data_file)) {
            ret = SubRemLoadMapStateErrorOpenError;
        } else {
            ret = subrem_map_preset_check(app->map_preset, app->txrx, fff_data_file);
        }
    }

    if(ret == SubRemLoadMapStateOK) {
        FURI_LOG_I(TAG, "Load Map File Seccesful");
    } else if(ret == SubRemLoadMapStateNotAllOK) {
        FURI_LOG_I(TAG, "Load Map File Seccesful [Not all files]");
    } else {
        FURI_LOG_E(TAG, "Broken Map File");
    }

    flipper_format_file_close(fff_data_file);
    flipper_format_free(fff_data_file);

    furi_record_close(RECORD_STORAGE);
    return ret;
}

bool subrem_save_protocol_to_file(FlipperFormat* flipper_format, const char* sub_file_name) {
    furi_assert(flipper_format);
    furi_assert(sub_file_name);

    Storage* storage = furi_record_open(RECORD_STORAGE);
    Stream* flipper_format_stream = flipper_format_get_raw_stream(flipper_format);

    bool saved = false;
    uint32_t repeat = 200;
    FuriString* file_dir = furi_string_alloc();

    path_extract_dirname(sub_file_name, file_dir);
    do {
        // removing additional fields
        flipper_format_delete_key(flipper_format, "Repeat");
        // flipper_format_delete_key(flipper_format, "Manufacture");

        if(!storage_simply_remove(storage, sub_file_name)) {
            break;
        }

        //ToDo check Write
        stream_seek(flipper_format_stream, 0, StreamOffsetFromStart);
        stream_save_to_file(flipper_format_stream, storage, sub_file_name, FSOM_CREATE_ALWAYS);

        if(!flipper_format_insert_or_update_uint32(flipper_format, "Repeat", &repeat, 1)) {
            FURI_LOG_E(TAG, "Unable Repeat");
            break;
        }

        saved = true;
    } while(0);

    furi_string_free(file_dir);
    furi_record_close(RECORD_STORAGE);
    return saved;
}

void subrem_save_active_sub(void* context) {
    furi_assert(context);
    SubGhzRemoteApp* app = context;

    SubRemSubFilePreset* sub_preset = app->map_preset->subs_preset[app->chusen_sub];
    subrem_save_protocol_to_file(
        sub_preset->fff_data, furi_string_get_cstr(sub_preset->file_path));
}

bool subrem_tx_start_sub(SubGhzRemoteApp* app, SubRemSubFilePreset* sub_preset) {
    furi_assert(app);
    furi_assert(sub_preset);
    bool ret = false;

    subrem_tx_stop_sub(app, true);

    if(sub_preset->type == SubGhzProtocolTypeUnknown) {
<<<<<<< HEAD
        return false;
    }

    FURI_LOG_I(TAG, "Send %s", furi_string_get_cstr(sub_preset->label));

    subghz_custom_btns_reset();

    do {
        flipper_format_rewind(sub_preset->fff_data); //

        app->transmitter = subghz_transmitter_alloc_init(
            app->environment, furi_string_get_cstr(sub_preset->protocaol_name));

        if(app->transmitter) {
            if(subghz_transmitter_deserialize(app->transmitter, sub_preset->fff_data) !=
               SubGhzProtocolStatusOk) {
                FURI_LOG_E(TAG, "Deserialize error!");
                break;
            }
            furi_hal_subghz_reset();
            furi_hal_subghz_idle();
            furi_hal_subghz_load_custom_preset(sub_preset->freq_preset.data);
            furi_hal_gpio_init(
                furi_hal_subghz.cc1101_g0_pin, GpioModeInput, GpioPullNo, GpioSpeedLow);

            furi_hal_subghz_idle();

            furi_hal_subghz_set_frequency_and_path(sub_preset->freq_preset.frequency);
            furi_hal_gpio_write(furi_hal_subghz.cc1101_g0_pin, false);
            furi_hal_gpio_init(
                furi_hal_subghz.cc1101_g0_pin, GpioModeOutputPushPull, GpioPullNo, GpioSpeedLow);

            if(!furi_hal_subghz_tx()) {
                FURI_LOG_E(TAG, "Sending not allowed");
                break;
            }

            if(sub_preset->type == SubGhzProtocolTypeRAW) {
                subghz_protocol_raw_file_encoder_worker_set_callback_end(
                    (SubGhzProtocolEncoderRAW*)subghz_transmitter_get_protocol_instance(
                        app->transmitter),
                    callback,
                    app);
            }

            furi_hal_subghz_start_async_tx(subghz_transmitter_yield, app->transmitter);
=======
        ret = false;
    } else {
        FURI_LOG_I(TAG, "Send %s", furi_string_get_cstr(sub_preset->label));

        subghz_txrx_load_decoder_by_name_protocol(
            app->txrx, furi_string_get_cstr(sub_preset->protocaol_name));

        subghz_txrx_set_preset(
            app->txrx,
            furi_string_get_cstr(sub_preset->freq_preset.name),
            sub_preset->freq_preset.frequency,
            NULL,
            0);

#ifdef APP_SUBGHZREMOTE
        subghz_custom_btn_set(SUBGHZ_CUSTOM_BTN_OK);
        keeloq_reset_original_btn();
        subghz_custom_btns_reset();
#endif
>>>>>>> fabbfc39

        if(subghz_txrx_tx_start(app->txrx, sub_preset->fff_data) == SubGhzTxRxStartTxStateOk) {
            ret = true;
        }
    }

    return ret;
}

bool subrem_tx_stop_sub(SubGhzRemoteApp* app, bool forced) {
    furi_assert(app);
    SubRemSubFilePreset* sub_preset = app->map_preset->subs_preset[app->chusen_sub];

    if(forced || (sub_preset->type != SubGhzProtocolTypeRAW)) {
<<<<<<< HEAD
        // SubRemSubKeyTypeRawKey)) {
        if(app->tx_running) {
            subghz_tx_stop(app);

            if(sub_preset->type == SubGhzProtocolTypeDynamic) {
                subrem_save_protocol_to_file(
                    sub_preset->fff_data, furi_string_get_cstr(sub_preset->file_path));

                subghz_environment_reset_keeloq(app->environment);
                subghz_custom_btns_reset();
            }

            app->tx_running = false;
            return true;
        }
    }

    return false;
}

static SubRemLoadMapState
    subrem_map_preset_check(SubGhzRemoteApp* app, FlipperFormat* fff_data_file) {
    furi_assert(app);
    FuriString* temp_str = furi_string_alloc();
    uint32_t temp_data32;
    bool all_loaded = true;
    SubRemLoadMapState ret = SubRemLoadMapStateErrorBrokenFile;
    SubRemLoadSubState sub_preset_loaded;
    SubRemSubFilePreset* sub_preset;
    uint32_t repeat = 200;
    for(uint8_t i = 0; i < SubRemSubKeyNameMaxCount; i++) {
        sub_preset = app->subs_preset[i];
        if(furi_string_empty(sub_preset->file_path)) {
            // FURI_LOG_I(TAG, "Empty file path");
            continue;
=======
        subghz_txrx_stop(app->txrx);
#ifdef APP_SUBGHZREMOTE
        if(sub_preset->type == SubGhzProtocolTypeDynamic) {
            keeloq_reset_mfname();
            keeloq_reset_kl_type();
            star_line_reset_mfname();
            star_line_reset_kl_type();
>>>>>>> fabbfc39
        }
        keeloq_reset_original_btn();
        subghz_custom_btns_reset();
#endif
        return true;
    }

    return false;
}

SubRemLoadMapState subrem_load_from_file(SubGhzRemoteApp* app) {
    furi_assert(app);

    FuriString* file_path = furi_string_alloc();
    SubRemLoadMapState ret = SubRemLoadMapStateBack;

    DialogsFileBrowserOptions browser_options;
    dialog_file_browser_set_basic_options(&browser_options, SUBREM_APP_EXTENSION, &I_subrem_10px);
    browser_options.base_path = SUBREM_APP_FOLDER;

    // Input events and views are managed by file_select
    if(!dialog_file_browser_show(app->dialogs, app->file_path, app->file_path, &browser_options)) {
    } else {
        ret = subrem_map_file_load(app, furi_string_get_cstr(app->file_path));
    }

    furi_string_free(file_path);

    return ret;
}<|MERGE_RESOLUTION|>--- conflicted
+++ resolved
@@ -214,54 +214,6 @@
     subrem_tx_stop_sub(app, true);
 
     if(sub_preset->type == SubGhzProtocolTypeUnknown) {
-<<<<<<< HEAD
-        return false;
-    }
-
-    FURI_LOG_I(TAG, "Send %s", furi_string_get_cstr(sub_preset->label));
-
-    subghz_custom_btns_reset();
-
-    do {
-        flipper_format_rewind(sub_preset->fff_data); //
-
-        app->transmitter = subghz_transmitter_alloc_init(
-            app->environment, furi_string_get_cstr(sub_preset->protocaol_name));
-
-        if(app->transmitter) {
-            if(subghz_transmitter_deserialize(app->transmitter, sub_preset->fff_data) !=
-               SubGhzProtocolStatusOk) {
-                FURI_LOG_E(TAG, "Deserialize error!");
-                break;
-            }
-            furi_hal_subghz_reset();
-            furi_hal_subghz_idle();
-            furi_hal_subghz_load_custom_preset(sub_preset->freq_preset.data);
-            furi_hal_gpio_init(
-                furi_hal_subghz.cc1101_g0_pin, GpioModeInput, GpioPullNo, GpioSpeedLow);
-
-            furi_hal_subghz_idle();
-
-            furi_hal_subghz_set_frequency_and_path(sub_preset->freq_preset.frequency);
-            furi_hal_gpio_write(furi_hal_subghz.cc1101_g0_pin, false);
-            furi_hal_gpio_init(
-                furi_hal_subghz.cc1101_g0_pin, GpioModeOutputPushPull, GpioPullNo, GpioSpeedLow);
-
-            if(!furi_hal_subghz_tx()) {
-                FURI_LOG_E(TAG, "Sending not allowed");
-                break;
-            }
-
-            if(sub_preset->type == SubGhzProtocolTypeRAW) {
-                subghz_protocol_raw_file_encoder_worker_set_callback_end(
-                    (SubGhzProtocolEncoderRAW*)subghz_transmitter_get_protocol_instance(
-                        app->transmitter),
-                    callback,
-                    app);
-            }
-
-            furi_hal_subghz_start_async_tx(subghz_transmitter_yield, app->transmitter);
-=======
         ret = false;
     } else {
         FURI_LOG_I(TAG, "Send %s", furi_string_get_cstr(sub_preset->label));
@@ -269,6 +221,7 @@
         subghz_txrx_load_decoder_by_name_protocol(
             app->txrx, furi_string_get_cstr(sub_preset->protocaol_name));
 
+    subghz_custom_btns_reset();
         subghz_txrx_set_preset(
             app->txrx,
             furi_string_get_cstr(sub_preset->freq_preset.name),
@@ -281,7 +234,6 @@
         keeloq_reset_original_btn();
         subghz_custom_btns_reset();
 #endif
->>>>>>> fabbfc39
 
         if(subghz_txrx_tx_start(app->txrx, sub_preset->fff_data) == SubGhzTxRxStartTxStateOk) {
             ret = true;
@@ -296,51 +248,10 @@
     SubRemSubFilePreset* sub_preset = app->map_preset->subs_preset[app->chusen_sub];
 
     if(forced || (sub_preset->type != SubGhzProtocolTypeRAW)) {
-<<<<<<< HEAD
-        // SubRemSubKeyTypeRawKey)) {
-        if(app->tx_running) {
-            subghz_tx_stop(app);
-
-            if(sub_preset->type == SubGhzProtocolTypeDynamic) {
-                subrem_save_protocol_to_file(
-                    sub_preset->fff_data, furi_string_get_cstr(sub_preset->file_path));
-
-                subghz_environment_reset_keeloq(app->environment);
-                subghz_custom_btns_reset();
-            }
-
-            app->tx_running = false;
-            return true;
-        }
-    }
-
-    return false;
-}
-
-static SubRemLoadMapState
-    subrem_map_preset_check(SubGhzRemoteApp* app, FlipperFormat* fff_data_file) {
-    furi_assert(app);
-    FuriString* temp_str = furi_string_alloc();
-    uint32_t temp_data32;
-    bool all_loaded = true;
-    SubRemLoadMapState ret = SubRemLoadMapStateErrorBrokenFile;
-    SubRemLoadSubState sub_preset_loaded;
-    SubRemSubFilePreset* sub_preset;
-    uint32_t repeat = 200;
-    for(uint8_t i = 0; i < SubRemSubKeyNameMaxCount; i++) {
-        sub_preset = app->subs_preset[i];
-        if(furi_string_empty(sub_preset->file_path)) {
-            // FURI_LOG_I(TAG, "Empty file path");
-            continue;
-=======
         subghz_txrx_stop(app->txrx);
 #ifdef APP_SUBGHZREMOTE
         if(sub_preset->type == SubGhzProtocolTypeDynamic) {
-            keeloq_reset_mfname();
-            keeloq_reset_kl_type();
-            star_line_reset_mfname();
-            star_line_reset_kl_type();
->>>>>>> fabbfc39
+                subghz_environment_reset_keeloq(app->environment);
         }
         keeloq_reset_original_btn();
         subghz_custom_btns_reset();
