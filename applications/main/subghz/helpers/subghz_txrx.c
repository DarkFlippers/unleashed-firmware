--- conflicted
+++ resolved
@@ -634,16 +634,11 @@
 }
 
 bool subghz_txrx_radio_device_is_tx_allowed(SubGhzTxRx* instance, uint32_t frequency) {
-<<<<<<< HEAD
     // TODO: Remake this function to check if the frequency is allowed on specific module - for modules not based on CC1101
     furi_assert(instance);
     UNUSED(frequency);
     /*
     furi_assert(instance->txrx_state != SubGhzTxRxStateSleep);
-=======
-    furi_assert(instance);
-    //furi_assert(instance->txrx_state != SubGhzTxRxStateSleep);
->>>>>>> 8c44dfb6
 
     subghz_devices_idle(instance->radio_device);
     subghz_devices_set_frequency(instance->radio_device, frequency);
