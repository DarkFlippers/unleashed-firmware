--- conflicted
+++ resolved
@@ -165,14 +165,8 @@
             subghz_history_get_type_protocol(history, i));
         subghz_rx_key_state_set(subghz, SubGhzRxKeyStateAddKey);
     }
-<<<<<<< HEAD
     furi_string_free(item_name);
     furi_string_free(item_time);
-    subghz_scene_receiver_update_statusbar(subghz);
-=======
-    furi_string_free(str_buff);
-
->>>>>>> 52b59662
     subghz_view_receiver_set_callback(
         subghz->subghz_receiver, subghz_scene_receiver_callback, subghz);
     subghz_txrx_set_rx_calback(subghz->txrx, subghz_scene_add_to_history_callback, subghz);
