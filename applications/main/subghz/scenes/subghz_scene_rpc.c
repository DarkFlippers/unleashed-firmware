#include "../subghz_i.h"

#include <lib/subghz/blocks/custom_btn.h>

typedef enum {
    SubGhzRpcStateIdle,
    SubGhzRpcStateLoaded,
    SubGhzRpcStateTx,
} SubGhzRpcState;

void subghz_scene_rpc_on_enter(void* context) {
    SubGhz* subghz = context;
    Popup* popup = subghz->popup;

    popup_set_header(popup, "Sub-GHz", 89, 42, AlignCenter, AlignBottom);
    popup_set_text(popup, "RPC mode", 89, 44, AlignCenter, AlignTop);

    popup_set_icon(popup, 0, 12, &I_RFIDDolphinSend_97x61);

    view_dispatcher_switch_to_view(subghz->view_dispatcher, SubGhzViewIdPopup);

    scene_manager_set_scene_state(subghz->scene_manager, SubGhzSceneRpc, SubGhzRpcStateIdle);

    notification_message(subghz->notifications, &sequence_display_backlight_on);
}

bool subghz_scene_rpc_on_event(void* context, SceneManagerEvent event) {
    SubGhz* subghz = context;
    Popup* popup = subghz->popup;
    bool consumed = false;
    SubGhzRpcState state = scene_manager_get_scene_state(subghz->scene_manager, SubGhzSceneRpc);

    if(event.type == SceneManagerEventTypeCustom) {
        consumed = true;
        if(event.event == SubGhzCustomEventSceneExit) {
            scene_manager_stop(subghz->scene_manager);
            view_dispatcher_stop(subghz->view_dispatcher);
            rpc_system_app_confirm(subghz->rpc_ctx, RpcAppEventAppExit, true);
        } else if(event.event == SubGhzCustomEventSceneRpcSessionClose) {
            scene_manager_stop(subghz->scene_manager);
            view_dispatcher_stop(subghz->view_dispatcher);
        } else if(event.event == SubGhzCustomEventSceneRpcButtonPress) {
            bool result = false;
            if((state == SubGhzRpcStateLoaded)) {
<<<<<<< HEAD
                result = subghz_tx_start(subghz, subghz_txrx_get_fff_data(subghz->txrx));
                state = SubGhzRpcStateTx;
                if(result) subghz_blink_start(subghz);
            }
            if(!result) {
                rpc_system_app_set_error_code(subghz->rpc_ctx, SubGhzErrorTypeOnlyRX);
                rpc_system_app_set_error_text(
                    subghz->rpc_ctx,
                    "Transmission on this frequency is restricted in your settings");
=======
                switch(
                    subghz_txrx_tx_start(subghz->txrx, subghz_txrx_get_fff_data(subghz->txrx))) {
                case SubGhzTxRxStartTxStateErrorOnlyRx:
                    rpc_system_app_set_error_code(subghz->rpc_ctx, SubGhzErrorTypeOnlyRX);
                    rpc_system_app_set_error_text(
                        subghz->rpc_ctx,
                        "Transmission on this frequency is restricted in your region");
                    break;
                case SubGhzTxRxStartTxStateErrorParserOthers:
                    rpc_system_app_set_error_code(subghz->rpc_ctx, SubGhzErrorTypeParserOthers);
                    rpc_system_app_set_error_text(
                        subghz->rpc_ctx, "Error in protocol parameters description");
                    break;

                default: //if(SubGhzTxRxStartTxStateOk)
                    result = true;
                    subghz_blink_start(subghz);
                    state = SubGhzRpcStateTx;
                    break;
                }
>>>>>>> 86a64487
            }
            rpc_system_app_confirm(subghz->rpc_ctx, RpcAppEventButtonPress, result);
        } else if(event.event == SubGhzCustomEventSceneRpcButtonRelease) {
            bool result = false;
            if(state == SubGhzRpcStateTx) {
                subghz_txrx_stop(subghz->txrx);
                subghz_blink_stop(subghz);
                result = true;
            }
            state = SubGhzRpcStateIdle;
            rpc_system_app_confirm(subghz->rpc_ctx, RpcAppEventButtonRelease, result);
        } else if(event.event == SubGhzCustomEventSceneRpcLoad) {
            bool result = false;
            const char* arg = rpc_system_app_get_data(subghz->rpc_ctx);
            if(arg && (state == SubGhzRpcStateIdle)) {
                if(subghz_key_load(subghz, arg, false)) {
                    scene_manager_set_scene_state(
                        subghz->scene_manager, SubGhzSceneRpc, SubGhzRpcStateLoaded);
                    furi_string_set(subghz->file_path, arg);
                    result = true;
                    FuriString* file_name = furi_string_alloc();
                    path_extract_filename(subghz->file_path, file_name, true);

                    snprintf(
                        subghz->file_name_tmp,
                        SUBGHZ_MAX_LEN_NAME,
                        "loaded\n%s",
                        furi_string_get_cstr(file_name));
                    popup_set_text(popup, subghz->file_name_tmp, 89, 44, AlignCenter, AlignTop);

                    furi_string_free(file_name);
                } else {
                    rpc_system_app_set_error_code(subghz->rpc_ctx, SubGhzErrorTypeParseFile);
                    rpc_system_app_set_error_text(subghz->rpc_ctx, "Cannot parse file");
                }
            }
            rpc_system_app_confirm(subghz->rpc_ctx, RpcAppEventLoadFile, result);
        }
    }
    return consumed;
}

void subghz_scene_rpc_on_exit(void* context) {
    SubGhz* subghz = context;

    SubGhzRpcState state = scene_manager_get_scene_state(subghz->scene_manager, SubGhzSceneRpc);
    if(state == SubGhzRpcStateTx) {
        subghz_txrx_stop(subghz->txrx);
        subghz_blink_stop(subghz);
    }

    Popup* popup = subghz->popup;

    popup_set_header(popup, NULL, 0, 0, AlignCenter, AlignBottom);
    popup_set_text(popup, NULL, 0, 0, AlignCenter, AlignTop);
    popup_set_icon(popup, 0, 0, NULL);

    subghz_txrx_reset_dynamic_and_custom_btns(subghz->txrx);
}<|MERGE_RESOLUTION|>--- conflicted
+++ resolved
@@ -42,17 +42,6 @@
         } else if(event.event == SubGhzCustomEventSceneRpcButtonPress) {
             bool result = false;
             if((state == SubGhzRpcStateLoaded)) {
-<<<<<<< HEAD
-                result = subghz_tx_start(subghz, subghz_txrx_get_fff_data(subghz->txrx));
-                state = SubGhzRpcStateTx;
-                if(result) subghz_blink_start(subghz);
-            }
-            if(!result) {
-                rpc_system_app_set_error_code(subghz->rpc_ctx, SubGhzErrorTypeOnlyRX);
-                rpc_system_app_set_error_text(
-                    subghz->rpc_ctx,
-                    "Transmission on this frequency is restricted in your settings");
-=======
                 switch(
                     subghz_txrx_tx_start(subghz->txrx, subghz_txrx_get_fff_data(subghz->txrx))) {
                 case SubGhzTxRxStartTxStateErrorOnlyRx:
@@ -73,7 +62,6 @@
                     state = SubGhzRpcStateTx;
                     break;
                 }
->>>>>>> 86a64487
             }
             rpc_system_app_confirm(subghz->rpc_ctx, RpcAppEventButtonPress, result);
         } else if(event.event == SubGhzCustomEventSceneRpcButtonRelease) {
