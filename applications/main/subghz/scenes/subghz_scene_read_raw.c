--- conflicted
+++ resolved
@@ -419,11 +419,6 @@
     subghz->state_notifications = SubGhzNotificationStateIDLE;
     notification_message(subghz->notifications, &sequence_reset_rgb);
 
-<<<<<<< HEAD
-    // filter restoration
-    subghz_receiver_set_filter(subghz->txrx->receiver, SubGhzProtocolFlag_Decodable);
-=======
     //filter restoration
     subghz_receiver_set_filter(subghz->txrx->receiver, subghz->txrx->filter);
->>>>>>> 4265057e
 }