#include "../subghz_i.h"
#include <lib/toolbox/value_index.h>

#include <lib/subghz/protocols/raw.h>

#define TAG "SubGhzSceneReceiverConfig"

enum SubGhzSettingIndex {
    SubGhzSettingIndexFrequency,
    SubGhzSettingIndexHopping,
    SubGhzSettingIndexModulation,
    SubGhzSettingIndexDetectRaw,
    SubGhzSettingIndexRSSIThreshold,
    SubGhzSettingIndexLock,
    SubGhzSettingIndexRAWThesholdRSSI,
};

#define RAW_THRESHOLD_RSSI_COUNT 11
const char* const raw_theshold_rssi_text[RAW_THRESHOLD_RSSI_COUNT] = {
    "-----",
    "-85.0",
    "-80.0",
    "-75.0",
    "-70.0",
    "-65.0",
    "-60.0",
    "-55.0",
    "-50.0",
    "-45.0",
    "-40.0",

};
const float raw_theshold_rssi_value[RAW_THRESHOLD_RSSI_COUNT] = {
    -90.0f,
    -85.0f,
    -80.0f,
    -75.0f,
    -70.0f,
    -65.0f,
    -60.0f,
    -55.0f,
    -50.0f,
    -45.0f,
    -40.0f,
};

#define HOPPING_COUNT 2
const char* const hopping_text[HOPPING_COUNT] = {
    "OFF",
    "ON",
};
const uint32_t hopping_value[HOPPING_COUNT] = {
    SubGhzHopperStateOFF,
    SubGhzHopperStateRunnig,
};

#define DETECT_RAW_COUNT 2
const char* const detect_raw_text[DETECT_RAW_COUNT] = {
    "OFF",
    "ON",
};

#ifndef SUBGHZ_SAVE_DETECT_RAW_SETTING
const SubGhzProtocolFlag detect_raw_value[DETECT_RAW_COUNT] = {
    SubGhzProtocolFlag_Decodable,
    SubGhzProtocolFlag_Decodable | SubGhzProtocolFlag_RAW,
};
#endif

#define RSSI_THRESHOLD_COUNT 7
const char* const rssi_threshold_text[RSSI_THRESHOLD_COUNT] = {
    "-72db",
    "-67db",
    "-62db",
    "-57db",
    "-52db",
    "-47db",
    "-42db",
};

const int rssi_threshold_value[RSSI_THRESHOLD_COUNT] = {
    -72,
    -67,
    -62,
    -57,
    -52,
    -47,
    -42,
};

uint8_t subghz_scene_receiver_config_next_frequency(const uint32_t value, void* context) {
    furi_assert(context);
    SubGhz* subghz = context;
    uint8_t index = 0;
    for(uint8_t i = 0; i < subghz_setting_get_frequency_count(subghz->setting); i++) {
        if(value == subghz_setting_get_frequency(subghz->setting, i)) {
            index = i;
            break;
        } else {
            index = subghz_setting_get_frequency_default_index(subghz->setting);
        }
    }
    return index;
}

uint8_t subghz_scene_receiver_config_next_preset(const char* preset_name, void* context) {
    furi_assert(context);
    SubGhz* subghz = context;
    uint8_t index = 0;
    for(uint8_t i = 0; i < subghz_setting_get_preset_count(subghz->setting); i++) {
        if(!strcmp(subghz_setting_get_preset_name(subghz->setting, i), preset_name)) {
            index = i;
            break;
        } else {
            //  index = subghz_setting_get_frequency_default_index(subghz->setting);
        }
    }
    return index;
}

uint8_t subghz_scene_receiver_config_hopper_value_index(
    const uint32_t value,
    const uint32_t values[],
    uint8_t values_count,
    void* context) {
    furi_assert(context);
    UNUSED(values_count);
    SubGhz* subghz = context;

    if(value == values[0]) {
        return 0;
    } else {
        variable_item_set_current_value_text(
            (VariableItem*)scene_manager_get_scene_state(
                subghz->scene_manager, SubGhzSceneReceiverConfig),
            " -----");
        return 1;
    }
}

#ifndef SUBGHZ_SAVE_DETECT_RAW_SETTING
uint8_t subghz_scene_receiver_config_detect_raw_value_index(
    const SubGhzProtocolFlag value,
    const SubGhzProtocolFlag values[],
    uint8_t values_count) {
    uint8_t index = 0;
    for(uint8_t i = 0; i < values_count; i++) {
        if(value == values[i]) {
            index = i;
            break;
        }
    }
    return index;
}
#endif

uint8_t subghz_scene_receiver_config_rssi_threshold_value_index(
    const int value,
    const int values[],
    uint8_t values_count) {
    uint8_t index = 0;
    for(uint8_t i = 0; i < values_count; i++) {
        if(value == values[i]) {
            index = i;
            break;
        }
    }
    return index;
}

static void subghz_scene_receiver_config_set_frequency(VariableItem* item) {
    SubGhz* subghz = variable_item_get_context(item);
    uint8_t index = variable_item_get_current_value_index(item);

    if(subghz->txrx->hopper_state == SubGhzHopperStateOFF) {
        char text_buf[10] = {0};
        snprintf(
            text_buf,
            sizeof(text_buf),
            "%lu.%02lu",
            subghz_setting_get_frequency(subghz->setting, index) / 1000000,
            (subghz_setting_get_frequency(subghz->setting, index) % 1000000) / 10000);
        variable_item_set_current_value_text(item, text_buf);
        subghz->txrx->preset->frequency = subghz_setting_get_frequency(subghz->setting, index);
        subghz->last_settings->frequency = subghz->txrx->preset->frequency;
        subghz_setting_set_default_frequency(subghz->setting, subghz->txrx->preset->frequency);
    } else {
        variable_item_set_current_value_index(
            item, subghz_setting_get_frequency_default_index(subghz->setting));
    }
}

static void subghz_scene_receiver_config_set_preset(VariableItem* item) {
    SubGhz* subghz = variable_item_get_context(item);
    uint8_t index = variable_item_get_current_value_index(item);
    const char* preset_name = subghz_setting_get_preset_name(subghz->setting, index);
    variable_item_set_current_value_text(item, preset_name);
    subghz->last_settings->preset = index;

    subghz_preset_init(
        subghz,
        preset_name,
        subghz->txrx->preset->frequency,
        subghz_setting_get_preset_data(subghz->setting, index),
        subghz_setting_get_preset_data_size(subghz->setting, index));
}

static void subghz_scene_receiver_config_set_rssi_threshold(VariableItem* item) {
    SubGhz* subghz = variable_item_get_context(item);
    uint8_t index = variable_item_get_current_value_index(item);

    variable_item_set_current_value_text(item, rssi_threshold_text[index]);
    subghz_protocol_decoder_raw_set_rssi_threshold(
        subghz_receiver_search_decoder_base_by_name(
            subghz->txrx->receiver, SUBGHZ_PROTOCOL_RAW_NAME),
        rssi_threshold_value[index]);
}

static void subghz_scene_receiver_config_set_detect_raw(VariableItem* item) {
    SubGhz* subghz = variable_item_get_context(item);
    uint8_t index = variable_item_get_current_value_index(item);

    //if(subghz->txrx->hopper_state == 0) {
    variable_item_set_current_value_text(item, detect_raw_text[index]);
#ifdef SUBGHZ_SAVE_DETECT_RAW_SETTING
    subghz->last_settings->detect_raw = index;

    subghz_last_settings_set_detect_raw_values(subghz);
#else
    subghz_receiver_set_filter(subghz->txrx->receiver, detect_raw_value[index]);

    subghz_protocol_decoder_raw_set_auto_mode(
        subghz_receiver_search_decoder_base_by_name(
            subghz->txrx->receiver, SUBGHZ_PROTOCOL_RAW_NAME),
        (index == 1));
#endif
    /*} else {
        variable_item_set_current_value_index(item, 0);
    }*/
}

static void subghz_scene_receiver_config_set_hopping_running(VariableItem* item) {
    SubGhz* subghz = variable_item_get_context(item);
    uint8_t index = variable_item_get_current_value_index(item);

    //if(subghz_receiver_get_filter(subghz->txrx->receiver) == SubGhzProtocolFlag_Decodable) {
    variable_item_set_current_value_text(item, hopping_text[index]);
    if(hopping_value[index] == SubGhzHopperStateOFF) {
        char text_buf[10] = {0};
        snprintf(
            text_buf,
            sizeof(text_buf),
            "%lu.%02lu",
            subghz_setting_get_default_frequency(subghz->setting) / 1000000,
            (subghz_setting_get_default_frequency(subghz->setting) % 1000000) / 10000);
        variable_item_set_current_value_text(
            (VariableItem*)scene_manager_get_scene_state(
                subghz->scene_manager, SubGhzSceneReceiverConfig),
            text_buf);
        subghz->txrx->preset->frequency = subghz_setting_get_default_frequency(subghz->setting);
        variable_item_set_current_value_index(
            (VariableItem*)scene_manager_get_scene_state(
                subghz->scene_manager, SubGhzSceneReceiverConfig),
            subghz_setting_get_frequency_default_index(subghz->setting));
    } else {
        variable_item_set_current_value_text(
            (VariableItem*)scene_manager_get_scene_state(
                subghz->scene_manager, SubGhzSceneReceiverConfig),
            " -----");
        variable_item_set_current_value_index(
            (VariableItem*)scene_manager_get_scene_state(
                subghz->scene_manager, SubGhzSceneReceiverConfig),
            subghz_setting_get_frequency_default_index(subghz->setting));
    }

    subghz->txrx->hopper_state = hopping_value[index];
    subghz_history_set_hopper_state(subghz->txrx->history, (index == 1));
    /*} else {
        variable_item_set_current_value_index(item, 0);
    }*/
}

static void subghz_scene_receiver_config_set_raw_threshold_rssi(VariableItem* item) {
    SubGhz* subghz = variable_item_get_context(item);
    uint8_t index = variable_item_get_current_value_index(item);

    variable_item_set_current_value_text(item, raw_theshold_rssi_text[index]);
    subghz->txrx->raw_threshold_rssi = raw_theshold_rssi_value[index];
}

static void subghz_scene_receiver_config_var_list_enter_callback(void* context, uint32_t index) {
    furi_assert(context);
    SubGhz* subghz = context;
    if(index == SubGhzSettingIndexLock) {
        view_dispatcher_send_custom_event(
            subghz->view_dispatcher, SubGhzCustomEventSceneSettingLock);
    }
}

void subghz_scene_receiver_config_on_enter(void* context) {
    SubGhz* subghz = context;
    VariableItem* item;
    uint8_t value_index;

#ifdef FURI_DEBUG
    FURI_LOG_D(
        TAG,
        "Last frequency: %ld, Preset: %ld",
        subghz->last_settings->frequency,
        subghz->last_settings->preset);
#endif
    item = variable_item_list_add(
        subghz->variable_item_list,
        "Frequency:",
        subghz_setting_get_frequency_count(subghz->setting),
        subghz_scene_receiver_config_set_frequency,
        subghz);
    value_index =
        subghz_scene_receiver_config_next_frequency(subghz->txrx->preset->frequency, subghz);
    scene_manager_set_scene_state(
        subghz->scene_manager, SubGhzSceneReceiverConfig, (uint32_t)item);
    variable_item_set_current_value_index(item, value_index);
    char text_buf[10] = {0};
    snprintf(
        text_buf,
        sizeof(text_buf),
        "%lu.%02lu",
        subghz_setting_get_frequency(subghz->setting, value_index) / 1000000,
        (subghz_setting_get_frequency(subghz->setting, value_index) % 1000000) / 10000);
    variable_item_set_current_value_text(item, text_buf);

    item = variable_item_list_add(
        subghz->variable_item_list,
        "Modulation:",
        subghz_setting_get_preset_count(subghz->setting),
        subghz_scene_receiver_config_set_preset,
        subghz);
    value_index = subghz_scene_receiver_config_next_preset(
        furi_string_get_cstr(subghz->txrx->preset->name), subghz);
    variable_item_set_current_value_index(item, value_index);
    variable_item_set_current_value_text(
        item, subghz_setting_get_preset_name(subghz->setting, value_index));

    if(scene_manager_get_scene_state(subghz->scene_manager, SubGhzSceneReadRAW) !=
       SubGhzCustomEventManagerSet) {
        // Hopping
        item = variable_item_list_add(
            subghz->variable_item_list,
            "Hopping:",
            HOPPING_COUNT,
            subghz_scene_receiver_config_set_hopping_running,
            subghz);
        value_index = subghz_scene_receiver_config_hopper_value_index(
            subghz->txrx->hopper_state, hopping_value, HOPPING_COUNT, subghz);
        variable_item_set_current_value_index(item, value_index);
        variable_item_set_current_value_text(item, hopping_text[value_index]);

        // Detect Raw
        item = variable_item_list_add(
            subghz->variable_item_list,
            "Detect Raw:",
            DETECT_RAW_COUNT,
            subghz_scene_receiver_config_set_detect_raw,
            subghz);
#ifdef SUBGHZ_SAVE_DETECT_RAW_SETTING
        value_index = subghz->last_settings->detect_raw;
#else
        value_index = subghz_scene_receiver_config_detect_raw_value_index(
            subghz_receiver_get_filter(subghz->txrx->receiver),
            detect_raw_value,
            DETECT_RAW_COUNT);
#endif
        variable_item_set_current_value_index(item, value_index);
        variable_item_set_current_value_text(item, detect_raw_text[value_index]);

        // RSSI
        item = variable_item_list_add(
            subghz->variable_item_list,
            "RSSI for Raw:",
            RSSI_THRESHOLD_COUNT,
            subghz_scene_receiver_config_set_rssi_threshold,
            subghz);
        value_index = subghz_scene_receiver_config_rssi_threshold_value_index(
            subghz_protocol_encoder_get_rssi_threshold(subghz_receiver_search_decoder_base_by_name(
                subghz->txrx->receiver, SUBGHZ_PROTOCOL_RAW_NAME)),
            rssi_threshold_value,
            RSSI_THRESHOLD_COUNT);
        variable_item_set_current_value_index(item, value_index);
        variable_item_set_current_value_text(item, rssi_threshold_text[value_index]);

        // Lock keyboard
        variable_item_list_add(subghz->variable_item_list, "Lock Keyboard", 1, NULL, NULL);
        variable_item_list_set_enter_callback(
            subghz->variable_item_list,
            subghz_scene_receiver_config_var_list_enter_callback,
            subghz);
    }
<<<<<<< HEAD

=======
    if(scene_manager_get_scene_state(subghz->scene_manager, SubGhzSceneReadRAW) ==
       SubGhzCustomEventManagerSet) {
        item = variable_item_list_add(
            subghz->variable_item_list,
            "RSSI Threshold:",
            RAW_THRESHOLD_RSSI_COUNT,
            subghz_scene_receiver_config_set_raw_threshold_rssi,
            subghz);
        value_index = value_index_float(
            subghz->txrx->raw_threshold_rssi, raw_theshold_rssi_value, RAW_THRESHOLD_RSSI_COUNT);
        variable_item_set_current_value_index(item, value_index);
        variable_item_set_current_value_text(item, raw_theshold_rssi_text[value_index]);
    }
>>>>>>> a8edb41e
    view_dispatcher_switch_to_view(subghz->view_dispatcher, SubGhzViewIdVariableItemList);
}

bool subghz_scene_receiver_config_on_event(void* context, SceneManagerEvent event) {
    SubGhz* subghz = context;
    bool consumed = false;

    if(event.type == SceneManagerEventTypeCustom) {
        if(event.event == SubGhzCustomEventSceneSettingLock) {
            subghz->lock = SubGhzLockOn;
            scene_manager_previous_scene(subghz->scene_manager);
            consumed = true;
        }
    }
    return consumed;
}

void subghz_scene_receiver_config_on_exit(void* context) {
    SubGhz* subghz = context;
    variable_item_list_set_selected_item(subghz->variable_item_list, 0);
    variable_item_list_reset(subghz->variable_item_list);
    subghz_last_settings_save(subghz->last_settings);
    scene_manager_set_scene_state(
        subghz->scene_manager, SubGhzSceneReadRAW, SubGhzCustomEventManagerNoSet);
}<|MERGE_RESOLUTION|>--- conflicted
+++ resolved
@@ -395,9 +395,6 @@
             subghz_scene_receiver_config_var_list_enter_callback,
             subghz);
     }
-<<<<<<< HEAD
-
-=======
     if(scene_manager_get_scene_state(subghz->scene_manager, SubGhzSceneReadRAW) ==
        SubGhzCustomEventManagerSet) {
         item = variable_item_list_add(
@@ -411,7 +408,6 @@
         variable_item_set_current_value_index(item, value_index);
         variable_item_set_current_value_text(item, raw_theshold_rssi_text[value_index]);
     }
->>>>>>> a8edb41e
     view_dispatcher_switch_to_view(subghz->view_dispatcher, SubGhzViewIdVariableItemList);
 }
 
