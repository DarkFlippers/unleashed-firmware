--- conflicted
+++ resolved
@@ -278,21 +278,9 @@
         variable_item_set_current_value_text(item, hopping_text[value_index]);
     }
 
-<<<<<<< HEAD
     // Enable speaker, will send all incoming noises and signals to speaker so you can listen how your remote sounds like :)
-=======
     item = variable_item_list_add(
         subghz->variable_item_list,
-        "Modulation:",
-        subghz_setting_get_preset_count(subghz->setting),
-        subghz_scene_receiver_config_set_preset,
-        subghz);
-    value_index = subghz_scene_receiver_config_next_preset(
-        furi_string_get_cstr(subghz->txrx->preset->name), subghz);
-    variable_item_set_current_value_index(item, value_index);
-    variable_item_set_current_value_text(
-        item, subghz_setting_get_preset_name(subghz->setting, value_index));
-
     if(scene_manager_get_scene_state(subghz->scene_manager, SubGhzSceneReadRAW) !=
        SubGhzCustomEventManagerSet) {
         item = variable_item_list_add(
@@ -306,9 +294,6 @@
         variable_item_set_current_value_text(item, bin_raw_text[value_index]);
     }
 
->>>>>>> 4265057e
-    item = variable_item_list_add(
-        subghz->variable_item_list,
         "Sound:",
         SPEAKER_COUNT,
         subghz_scene_receiver_config_set_speaker,
