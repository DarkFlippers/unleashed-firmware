--- conflicted
+++ resolved
@@ -1,12 +1,7 @@
 /* Abandon hope, all ye who enter here. */
 
-<<<<<<< HEAD
 #include <m-string.h>
 #include <subghz/types.h>
-=======
-#include "subghz/types.h"
-#include "subghz_i.h"
->>>>>>> 4bf29827
 #include <lib/toolbox/path.h>
 #include "subghz_i.h"
 
@@ -219,7 +214,6 @@
     subghz->lock = SubGhzLockOff;
     subghz->txrx = malloc(sizeof(SubGhzTxRx));
     subghz->txrx->preset = malloc(sizeof(SubGhzPresetDefinition));
-<<<<<<< HEAD
     string_init(subghz->txrx->preset->name);
     if(!alloc_for_tx_only) {
         subghz_preset_init(
@@ -232,12 +226,6 @@
         subghz_preset_init(
             subghz, "AM650", subghz_setting_get_default_frequency(subghz->setting), NULL, 0);
     }
-=======
-    subghz->txrx->preset->name = furi_string_alloc();
-    subghz_preset_init(
-        subghz, "AM650", subghz_setting_get_default_frequency(subghz->setting), NULL, 0);
-
->>>>>>> 4bf29827
     subghz->txrx->txrx_state = SubGhzTxRxStateSleep;
     subghz->txrx->hopper_state = SubGhzHopperStateOFF;
     subghz->txrx->rx_key_state = SubGhzRxKeyStateIDLE;
@@ -367,15 +355,10 @@
     subghz_worker_free(subghz->txrx->worker);
 
     flipper_format_free(subghz->txrx->fff_data);
-<<<<<<< HEAD
     if(!alloc_for_tx_only) {
         subghz_history_free(subghz->txrx->history);
     }
     string_clear(subghz->txrx->preset->name);
-=======
-    subghz_history_free(subghz->txrx->history);
-    furi_string_free(subghz->txrx->preset->name);
->>>>>>> 4bf29827
     free(subghz->txrx->preset);
     free(subghz->txrx->secure_data);
     free(subghz->txrx);
