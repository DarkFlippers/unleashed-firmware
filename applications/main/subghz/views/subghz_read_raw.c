#include "subghz_read_raw.h"
#include "../subghz_i.h"

#include <math.h>
#include <furi.h>
#include <furi_hal.h>
#include <input/input.h>
#include <gui/elements.h>

#include <assets_icons.h>
#define SUBGHZ_READ_RAW_RSSI_HISTORY_SIZE 100
#define TAG "SubGhzReadRAW"

struct SubGhzReadRAW {
    View* view;
    SubGhzReadRAWCallback callback;
    void* context;
};

typedef struct {
    FuriString* frequency_str;
    FuriString* preset_str;
    FuriString* sample_write;
    FuriString* file_name;
    uint8_t* rssi_history;
    bool rssi_history_end;
    uint8_t ind_write;
    uint8_t ind_sin;
    SubGhzReadRAWStatus status;
    bool raw_send_only;
} SubGhzReadRAWModel;

void subghz_read_raw_set_callback(
    SubGhzReadRAW* subghz_read_raw,
    SubGhzReadRAWCallback callback,
    void* context) {
    furi_assert(subghz_read_raw);
    furi_assert(callback);
    subghz_read_raw->callback = callback;
    subghz_read_raw->context = context;
}

void subghz_read_raw_add_data_statusbar(
    SubGhzReadRAW* instance,
    const char* frequency_str,
    const char* preset_str) {
    furi_assert(instance);
    with_view_model(
        instance->view, (SubGhzReadRAWModel * model) {
            furi_string_set(model->frequency_str, frequency_str);
            furi_string_set(model->preset_str, preset_str);
            return true;
        });
}

void subghz_read_raw_add_data_rssi(SubGhzReadRAW* instance, float rssi) {
    furi_assert(instance);
    uint8_t u_rssi = 0;

    if(rssi < -90) {
        u_rssi = 0;
    } else {
        u_rssi = (uint8_t)((rssi + 90) / 2.7);
    }

    with_view_model(
        instance->view, (SubGhzReadRAWModel * model) {
            model->rssi_history[model->ind_write++] = u_rssi;
            if(model->ind_write > SUBGHZ_READ_RAW_RSSI_HISTORY_SIZE) {
                model->rssi_history_end = true;
                model->ind_write = 0;
            }
            return true;
        });
}

void subghz_read_raw_update_sample_write(SubGhzReadRAW* instance, size_t sample) {
    furi_assert(instance);

    with_view_model(
        instance->view, (SubGhzReadRAWModel * model) {
            furi_string_printf(model->sample_write, "%d spl.", sample);
            return false;
        });
}

void subghz_read_raw_stop_send(SubGhzReadRAW* instance) {
    furi_assert(instance);

    with_view_model(
        instance->view, (SubGhzReadRAWModel * model) {
            switch(model->status) {
            case SubGhzReadRAWStatusTXRepeat:
            case SubGhzReadRAWStatusLoadKeyTXRepeat:
                instance->callback(SubGhzCustomEventViewReadRAWSendStart, instance->context);
                break;
            case SubGhzReadRAWStatusTX:
                model->status = SubGhzReadRAWStatusIDLE;
                break;
            case SubGhzReadRAWStatusLoadKeyTX:
                model->status = SubGhzReadRAWStatusLoadKeyIDLE;
                break;

            default:
                FURI_LOG_W(TAG, "unknown status");
                model->status = SubGhzReadRAWStatusIDLE;
                break;
            }
            return true;
        });
}

void subghz_read_raw_update_sin(SubGhzReadRAW* instance) {
    furi_assert(instance);
    with_view_model(
        instance->view, (SubGhzReadRAWModel * model) {
            if(model->ind_sin++ > 62) {
                model->ind_sin = 0;
            }
            return true;
        });
}

static int8_t subghz_read_raw_tab_sin(uint8_t x) {
    const uint8_t tab_sin[64] = {0,   3,   6,   9,   12,  16,  19,  22,  25,  28,  31,  34,  37,
                                 40,  43,  46,  49,  51,  54,  57,  60,  63,  65,  68,  71,  73,
                                 76,  78,  81,  83,  85,  88,  90,  92,  94,  96,  98,  100, 102,
                                 104, 106, 107, 109, 111, 112, 113, 115, 116, 117, 118, 120, 121,
                                 122, 122, 123, 124, 125, 125, 126, 126, 126, 127, 127, 127};

    int8_t r = tab_sin[((x & 0x40) ? -x - 1 : x) & 0x3f];
    if(x & 0x80) return -r;
    return r;
}

void subghz_read_raw_draw_sin(Canvas* canvas, SubGhzReadRAWModel* model) {
#define SUBGHZ_RAW_SIN_AMPLITUDE 11
    for(int i = 113; i > 0; i--) {
        canvas_draw_line(
            canvas,
            i,
            32 - subghz_read_raw_tab_sin(i + model->ind_sin * 16) / SUBGHZ_RAW_SIN_AMPLITUDE,
            i + 1,
            32 + subghz_read_raw_tab_sin((i + model->ind_sin * 16 + 1) * 2) /
                     SUBGHZ_RAW_SIN_AMPLITUDE);
        canvas_draw_line(
            canvas,
            i + 1,
            32 - subghz_read_raw_tab_sin((i + model->ind_sin * 16)) / SUBGHZ_RAW_SIN_AMPLITUDE,
            i + 2,
            32 + subghz_read_raw_tab_sin((i + model->ind_sin * 16 + 1) * 2) /
                     SUBGHZ_RAW_SIN_AMPLITUDE);
    }
}

void subghz_read_raw_draw_scale(Canvas* canvas, SubGhzReadRAWModel* model) {
#define SUBGHZ_RAW_TOP_SCALE 14
#define SUBGHZ_RAW_END_SCALE 115

    if(model->rssi_history_end == false) {
        for(int i = SUBGHZ_RAW_END_SCALE; i > 0; i -= 15) {
            canvas_draw_line(canvas, i, SUBGHZ_RAW_TOP_SCALE, i, SUBGHZ_RAW_TOP_SCALE + 4);
            canvas_draw_line(canvas, i - 5, SUBGHZ_RAW_TOP_SCALE, i - 5, SUBGHZ_RAW_TOP_SCALE + 2);
            canvas_draw_line(
                canvas, i - 10, SUBGHZ_RAW_TOP_SCALE, i - 10, SUBGHZ_RAW_TOP_SCALE + 2);
        }
    } else {
        for(int i = SUBGHZ_RAW_END_SCALE - model->ind_write % 15; i > -15; i -= 15) {
            canvas_draw_line(canvas, i, SUBGHZ_RAW_TOP_SCALE, i, SUBGHZ_RAW_TOP_SCALE + 4);
            if(SUBGHZ_RAW_END_SCALE > i + 5)
                canvas_draw_line(
                    canvas, i + 5, SUBGHZ_RAW_TOP_SCALE, i + 5, SUBGHZ_RAW_TOP_SCALE + 2);
            if(SUBGHZ_RAW_END_SCALE > i + 10)
                canvas_draw_line(
                    canvas, i + 10, SUBGHZ_RAW_TOP_SCALE, i + 10, SUBGHZ_RAW_TOP_SCALE + 2);
        }
    }
}

void subghz_read_raw_draw_rssi(Canvas* canvas, SubGhzReadRAWModel* model) {
    int ind = 0;
    int base = 0;
    if(model->rssi_history_end == false) {
        for(int i = model->ind_write; i >= 0; i--) {
            canvas_draw_line(canvas, i, 47, i, 47 - model->rssi_history[i]);
        }
        if(model->ind_write > 3) {
            canvas_draw_line(canvas, model->ind_write, 47, model->ind_write, 13);
            canvas_draw_line(canvas, model->ind_write - 2, 12, model->ind_write + 2, 12);
            canvas_draw_line(canvas, model->ind_write - 1, 13, model->ind_write + 1, 13);
        }
    } else {
        base = SUBGHZ_READ_RAW_RSSI_HISTORY_SIZE - model->ind_write;
        for(int i = SUBGHZ_READ_RAW_RSSI_HISTORY_SIZE; i >= 0; i--) {
            ind = i - base;
            if(ind < 0) ind += SUBGHZ_READ_RAW_RSSI_HISTORY_SIZE;
            canvas_draw_line(canvas, i, 47, i, 47 - model->rssi_history[ind]);
        }
        canvas_draw_line(
            canvas, SUBGHZ_READ_RAW_RSSI_HISTORY_SIZE, 47, SUBGHZ_READ_RAW_RSSI_HISTORY_SIZE, 13);
        canvas_draw_line(
            canvas,
            SUBGHZ_READ_RAW_RSSI_HISTORY_SIZE - 2,
            12,
            SUBGHZ_READ_RAW_RSSI_HISTORY_SIZE + 2,
            12);
        canvas_draw_line(
            canvas,
            SUBGHZ_READ_RAW_RSSI_HISTORY_SIZE - 1,
            13,
            SUBGHZ_READ_RAW_RSSI_HISTORY_SIZE + 1,
            13);
    }
}

void subghz_read_raw_draw(Canvas* canvas, SubGhzReadRAWModel* model) {
    uint8_t graphics_mode = 1;
    canvas_set_color(canvas, ColorBlack);
    canvas_set_font(canvas, FontSecondary);
    canvas_draw_str(canvas, 5, 7, furi_string_get_cstr(model->frequency_str));
    canvas_draw_str(canvas, 40, 7, furi_string_get_cstr(model->preset_str));
    canvas_draw_str_aligned(
        canvas, 126, 0, AlignRight, AlignTop, furi_string_get_cstr(model->sample_write));

    canvas_draw_line(canvas, 0, 14, 115, 14);
    canvas_draw_line(canvas, 0, 48, 115, 48);
    canvas_draw_line(canvas, 115, 14, 115, 48);

    switch(model->status) {
    case SubGhzReadRAWStatusIDLE:
        elements_button_left(canvas, "Erase");
        elements_button_center(canvas, "Send");
        elements_button_right(canvas, "Save");
        break;
    case SubGhzReadRAWStatusLoadKeyIDLE:
        if(!model->raw_send_only) {
            elements_button_left(canvas, "New");
            elements_button_right(canvas, "More");
        }
        elements_button_center(canvas, "Send");
        elements_text_box(
            canvas,
            4,
            20,
            110,
            30,
            AlignCenter,
            AlignCenter,
            furi_string_get_cstr(model->file_name),
            true);
        break;

    case SubGhzReadRAWStatusTX:
    case SubGhzReadRAWStatusTXRepeat:
    case SubGhzReadRAWStatusLoadKeyTX:
    case SubGhzReadRAWStatusLoadKeyTXRepeat:
        graphics_mode = 0;
        elements_button_center(canvas, "Send");
        break;

    case SubGhzReadRAWStatusStart:
        elements_button_left(canvas, "Config");
        elements_button_center(canvas, "REC");
        break;

    default:
        elements_button_center(canvas, "Stop");
        break;
    }

    if(graphics_mode == 0) {
        subghz_read_raw_draw_sin(canvas, model);
    } else {
        subghz_read_raw_draw_rssi(canvas, model);
        subghz_read_raw_draw_scale(canvas, model);
        canvas_set_font_direction(canvas, CanvasDirectionBottomToTop);
        canvas_draw_str(canvas, 126, 40, "RSSI");
        canvas_set_font_direction(canvas, CanvasDirectionLeftToRight);
    }
}

bool subghz_read_raw_input(InputEvent* event, void* context) {
    furi_assert(context);
    SubGhzReadRAW* instance = context;

    if((event->key == InputKeyOk) &&
       (event->type == InputTypeLong || event->type == InputTypeRepeat)) {
        //we check that if we hold the transfer button,
        //further check of events is not needed, we exit
        return false;
    } else if(event->key == InputKeyOk && event->type == InputTypePress) {
        with_view_model(
            instance->view, (SubGhzReadRAWModel * model) {
                uint8_t ret = false;
                switch(model->status) {
                case SubGhzReadRAWStatusIDLE:
                    // Start TX
                    instance->callback(SubGhzCustomEventViewReadRAWSendStart, instance->context);
                    model->status = SubGhzReadRAWStatusTXRepeat;
                    ret = true;
                    break;
                case SubGhzReadRAWStatusTX:
                    // Start TXRepeat
                    model->status = SubGhzReadRAWStatusTXRepeat;
                    break;
                case SubGhzReadRAWStatusLoadKeyIDLE:
                    // Start Load Key TX
                    instance->callback(SubGhzCustomEventViewReadRAWSendStart, instance->context);
                    model->status = SubGhzReadRAWStatusLoadKeyTXRepeat;
                    ret = true;
                    break;
                case SubGhzReadRAWStatusLoadKeyTX:
                    // Start Load Key TXRepeat
                    model->status = SubGhzReadRAWStatusLoadKeyTXRepeat;
                    break;

                default:
                    break;
                }
                return ret;
            });
    } else if(event->key == InputKeyOk && event->type == InputTypeRelease) {
        with_view_model(
            instance->view, (SubGhzReadRAWModel * model) {
                if(model->status == SubGhzReadRAWStatusTXRepeat) {
                    // Stop repeat TX
                    model->status = SubGhzReadRAWStatusTX;
                } else if(model->status == SubGhzReadRAWStatusLoadKeyTXRepeat) {
                    // Stop repeat TX
                    model->status = SubGhzReadRAWStatusLoadKeyTX;
                }
                return false;
            });
    } else if(event->key == InputKeyBack && event->type == InputTypeShort) {
        with_view_model(
            instance->view, (SubGhzReadRAWModel * model) {
                switch(model->status) {
                case SubGhzReadRAWStatusREC:
                    //Stop REC
                    instance->callback(SubGhzCustomEventViewReadRAWIDLE, instance->context);
                    model->status = SubGhzReadRAWStatusIDLE;
                    break;
                case SubGhzReadRAWStatusLoadKeyTX:
                    //Stop TxRx
                    instance->callback(SubGhzCustomEventViewReadRAWTXRXStop, instance->context);
                    model->status = SubGhzReadRAWStatusLoadKeyIDLE;
                    break;
                case SubGhzReadRAWStatusTX:
                    //Stop TxRx
                    instance->callback(SubGhzCustomEventViewReadRAWTXRXStop, instance->context);
                    model->status = SubGhzReadRAWStatusIDLE;
                    break;
                case SubGhzReadRAWStatusLoadKeyIDLE:
                    //Exit
                    instance->callback(SubGhzCustomEventViewReadRAWBack, instance->context);
                    break;

                default:
                    //Exit
                    instance->callback(SubGhzCustomEventViewReadRAWBack, instance->context);
                    break;
                }
                return true;
            });
    } else if(event->key == InputKeyLeft && event->type == InputTypeShort) {
        with_view_model(
            instance->view, (SubGhzReadRAWModel * model) {
<<<<<<< HEAD
                if(!model->raw_send_only) {
                    if(model->status == SubGhzReadRAWStatusStart) {
                        //Config
                        instance->callback(SubGhzCustomEventViewReadRAWConfig, instance->context);
                    } else if(
                        (model->status == SubGhzReadRAWStatusIDLE) ||
                        (model->status == SubGhzReadRAWStatusLoadKeyIDLE)) {
                        //Erase
                        model->status = SubGhzReadRAWStatusStart;
                        model->rssi_history_end = false;
                        model->ind_write = 0;
                        string_set_str(model->sample_write, "0 spl.");
                        string_reset(model->file_name);
                        instance->callback(SubGhzCustomEventViewReadRAWErase, instance->context);
                    }
=======
                if(model->status == SubGhzReadRAWStatusStart) {
                    //Config
                    instance->callback(SubGhzCustomEventViewReadRAWConfig, instance->context);
                } else if(
                    (model->status == SubGhzReadRAWStatusIDLE) ||
                    (model->status == SubGhzReadRAWStatusLoadKeyIDLE)) {
                    //Erase
                    model->status = SubGhzReadRAWStatusStart;
                    model->rssi_history_end = false;
                    model->ind_write = 0;
                    furi_string_set(model->sample_write, "0 spl.");
                    furi_string_reset(model->file_name);
                    instance->callback(SubGhzCustomEventViewReadRAWErase, instance->context);
>>>>>>> d0a3d9d6
                }
                return true;
            });
    } else if(event->key == InputKeyRight && event->type == InputTypeShort) {
        with_view_model(
            instance->view, (SubGhzReadRAWModel * model) {
                if(!model->raw_send_only) {
                    if(model->status == SubGhzReadRAWStatusIDLE) {
                        //Save
                        instance->callback(SubGhzCustomEventViewReadRAWSave, instance->context);
                    } else if(model->status == SubGhzReadRAWStatusLoadKeyIDLE) {
                        //More
                        instance->callback(SubGhzCustomEventViewReadRAWMore, instance->context);
                    }
                }
                return true;
            });
    } else if(event->key == InputKeyOk && event->type == InputTypeShort) {
        with_view_model(
            instance->view, (SubGhzReadRAWModel * model) {
                if(model->status == SubGhzReadRAWStatusStart) {
                    //Record
                    instance->callback(SubGhzCustomEventViewReadRAWREC, instance->context);
                    model->status = SubGhzReadRAWStatusREC;
                    model->ind_write = 0;
                    model->rssi_history_end = false;
                } else if(model->status == SubGhzReadRAWStatusREC) {
                    //Stop
                    instance->callback(SubGhzCustomEventViewReadRAWIDLE, instance->context);
                    model->status = SubGhzReadRAWStatusIDLE;
                }
                return true;
            });
    }
    return true;
}

void subghz_read_raw_set_status(
    SubGhzReadRAW* instance,
    SubGhzReadRAWStatus status,
    const char* file_name) {
    furi_assert(instance);

    switch(status) {
    case SubGhzReadRAWStatusStart:
        with_view_model(
            instance->view, (SubGhzReadRAWModel * model) {
                model->status = SubGhzReadRAWStatusStart;
                model->rssi_history_end = false;
                model->ind_write = 0;
                furi_string_reset(model->file_name);
                furi_string_set(model->sample_write, "0 spl.");
                return true;
            });
        break;
    case SubGhzReadRAWStatusIDLE:
        with_view_model(
            instance->view, (SubGhzReadRAWModel * model) {
                model->status = SubGhzReadRAWStatusIDLE;
                return true;
            });
        break;
    case SubGhzReadRAWStatusLoadKeyTX:
        with_view_model(
            instance->view, (SubGhzReadRAWModel * model) {
                model->status = SubGhzReadRAWStatusLoadKeyIDLE;
                model->rssi_history_end = false;
                model->ind_write = 0;
                furi_string_set(model->file_name, file_name);
                furi_string_set(model->sample_write, "RAW");
                return true;
            });
        break;
    case SubGhzReadRAWStatusSaveKey:
        with_view_model(
            instance->view, (SubGhzReadRAWModel * model) {
                model->status = SubGhzReadRAWStatusLoadKeyIDLE;
                if(!model->ind_write) {
                    furi_string_set(model->file_name, file_name);
                    furi_string_set(model->sample_write, "RAW");
                } else {
                    furi_string_reset(model->file_name);
                }
                return true;
            });
        break;

    default:
        FURI_LOG_W(TAG, "unknown status");
        break;
    }
}

void subghz_read_raw_enter(void* context) {
    furi_assert(context);
    //SubGhzReadRAW* instance = context;
}

void subghz_read_raw_exit(void* context) {
    furi_assert(context);
    SubGhzReadRAW* instance = context;

    with_view_model(
        instance->view, (SubGhzReadRAWModel * model) {
            if(model->status != SubGhzReadRAWStatusIDLE &&
               model->status != SubGhzReadRAWStatusStart &&
               model->status != SubGhzReadRAWStatusLoadKeyIDLE) {
                instance->callback(SubGhzCustomEventViewReadRAWIDLE, instance->context);
                model->status = SubGhzReadRAWStatusStart;
            }
            return true;
        });
}

SubGhzReadRAW* subghz_read_raw_alloc(bool raw_send_only) {
    SubGhzReadRAW* instance = malloc(sizeof(SubGhzReadRAW));

    // View allocation and configuration
    instance->view = view_alloc();
    view_allocate_model(instance->view, ViewModelTypeLocking, sizeof(SubGhzReadRAWModel));
    view_set_context(instance->view, instance);
    view_set_draw_callback(instance->view, (ViewDrawCallback)subghz_read_raw_draw);
    view_set_input_callback(instance->view, subghz_read_raw_input);
    view_set_enter_callback(instance->view, subghz_read_raw_enter);
    view_set_exit_callback(instance->view, subghz_read_raw_exit);

    with_view_model(
        instance->view, (SubGhzReadRAWModel * model) {
<<<<<<< HEAD
            string_init(model->frequency_str);
            string_init(model->preset_str);
            string_init(model->sample_write);
            string_init(model->file_name);
            model->raw_send_only = raw_send_only;
=======
            model->frequency_str = furi_string_alloc();
            model->preset_str = furi_string_alloc();
            model->sample_write = furi_string_alloc();
            model->file_name = furi_string_alloc();
>>>>>>> d0a3d9d6
            model->rssi_history = malloc(SUBGHZ_READ_RAW_RSSI_HISTORY_SIZE * sizeof(uint8_t));
            return true;
        });

    return instance;
}

void subghz_read_raw_free(SubGhzReadRAW* instance) {
    furi_assert(instance);

    with_view_model(
        instance->view, (SubGhzReadRAWModel * model) {
            furi_string_free(model->frequency_str);
            furi_string_free(model->preset_str);
            furi_string_free(model->sample_write);
            furi_string_free(model->file_name);
            free(model->rssi_history);
            return true;
        });
    view_free(instance->view);
    free(instance);
}

View* subghz_read_raw_get_view(SubGhzReadRAW* instance) {
    furi_assert(instance);
    return instance->view;
}<|MERGE_RESOLUTION|>--- conflicted
+++ resolved
@@ -365,7 +365,6 @@
     } else if(event->key == InputKeyLeft && event->type == InputTypeShort) {
         with_view_model(
             instance->view, (SubGhzReadRAWModel * model) {
-<<<<<<< HEAD
                 if(!model->raw_send_only) {
                     if(model->status == SubGhzReadRAWStatusStart) {
                         //Config
@@ -381,21 +380,6 @@
                         string_reset(model->file_name);
                         instance->callback(SubGhzCustomEventViewReadRAWErase, instance->context);
                     }
-=======
-                if(model->status == SubGhzReadRAWStatusStart) {
-                    //Config
-                    instance->callback(SubGhzCustomEventViewReadRAWConfig, instance->context);
-                } else if(
-                    (model->status == SubGhzReadRAWStatusIDLE) ||
-                    (model->status == SubGhzReadRAWStatusLoadKeyIDLE)) {
-                    //Erase
-                    model->status = SubGhzReadRAWStatusStart;
-                    model->rssi_history_end = false;
-                    model->ind_write = 0;
-                    furi_string_set(model->sample_write, "0 spl.");
-                    furi_string_reset(model->file_name);
-                    instance->callback(SubGhzCustomEventViewReadRAWErase, instance->context);
->>>>>>> d0a3d9d6
                 }
                 return true;
             });
@@ -524,18 +508,11 @@
 
     with_view_model(
         instance->view, (SubGhzReadRAWModel * model) {
-<<<<<<< HEAD
             string_init(model->frequency_str);
             string_init(model->preset_str);
             string_init(model->sample_write);
             string_init(model->file_name);
             model->raw_send_only = raw_send_only;
-=======
-            model->frequency_str = furi_string_alloc();
-            model->preset_str = furi_string_alloc();
-            model->sample_write = furi_string_alloc();
-            model->file_name = furi_string_alloc();
->>>>>>> d0a3d9d6
             model->rssi_history = malloc(SUBGHZ_READ_RAW_RSSI_HISTORY_SIZE * sizeof(uint8_t));
             return true;
         });
