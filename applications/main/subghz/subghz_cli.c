--- conflicted
+++ resolved
@@ -19,13 +19,7 @@
 #define SUBGHZ_FREQUENCY_RANGE_STR \
     "299999755...348000000 or 386999938...464000000 or 778999847...928000000"
 
-<<<<<<< HEAD
 void subghz_cli_command_tx_carrier(Cli* cli, string_t args, void* context) {
-=======
-#define SUBGHZ_REGION_FILENAME "/int/.region_data"
-
-void subghz_cli_command_tx_carrier(Cli* cli, FuriString* args, void* context) {
->>>>>>> 4bf29827
     UNUSED(context);
     uint32_t frequency = 433920000;
 
