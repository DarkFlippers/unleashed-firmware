--- conflicted
+++ resolved
@@ -9,14 +9,6 @@
 #include "views/subghz_frequency_analyzer.h"
 #include "views/subghz_read_raw.h"
 
-<<<<<<< HEAD
-#include "views/subghz_test_carrier.h"
-#if FURI_DEBUG
-#include "views/subghz_test_static.h"
-#include "views/subghz_test_packet.h"
-#endif
-=======
->>>>>>> cef59887
 #include <gui/gui.h>
 #include <assets_icons.h>
 #include <dialogs/dialogs.h>
@@ -83,16 +75,9 @@
 
     SubGhzFrequencyAnalyzer* subghz_frequency_analyzer;
     SubGhzReadRAW* subghz_read_raw;
-<<<<<<< HEAD
     bool raw_send_only;
-    SubGhzTestCarrier* subghz_test_carrier;
-#if FURI_DEBUG
-    SubGhzTestStatic* subghz_test_static;
-    SubGhzTestPacket* subghz_test_packet;
-#endif
+
     SubGhzLastSettings* last_settings;
-=======
->>>>>>> cef59887
 
     SubGhzProtocolFlag filter;
     SubGhzProtocolFlag ignore_filter;
