--- conflicted
+++ resolved
@@ -7,13 +7,6 @@
 #include <furi.h>
 #include <furi_hal.h>
 
-<<<<<<< HEAD
-typedef enum {
-    BadUsbHidInterfaceUsb,
-} BadUsbHidInterface;
-
-=======
->>>>>>> 0eaad8bf
 typedef struct {
     void* (*init)(FuriHalUsbHidConfig* hid_cfg);
     void (*deinit)(void* inst);
