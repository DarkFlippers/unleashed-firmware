--- conflicted
+++ resolved
@@ -12,28 +12,8 @@
         "bad_usb",
         "u2f",
         "archive",
-<<<<<<< HEAD
         "clock",
         "subghz_remote",
-    ],
-)
-
-# Enable apps that you need in DEBUG firmware here:
-App(
-    appid="main_apps_default",
-    name="Basic applications for main menu",
-    apptype=FlipperAppType.METAPACKAGE,
-    provides=[
-        # "gpio",
-        # "ibutton",
-        # "infrared",
-        "lfrfid",
-        # "nfc",
-        "subghz",
-        # "bad_usb",
-        # "u2f",
-        "archive",
-=======
         "main_apps_on_start",
     ],
 )
@@ -49,6 +29,5 @@
         "infrared_start",
         "lfrfid_start",
         "nfc_start",
->>>>>>> 9b2d80d6
     ],
 )