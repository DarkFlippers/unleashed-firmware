--- conflicted
+++ resolved
@@ -11,19 +11,6 @@
 #define SCENE_STATE_DEFAULT (0)
 #define SCENE_STATE_NEED_REFRESH (1)
 
-<<<<<<< HEAD
-static const char* flipper_app_name[] = {
-    [ArchiveFileTypeIButton] = "iButton",
-    [ArchiveFileTypeNFC] = "NFC",
-    [ArchiveFileTypeSubGhz] = "Sub-GHz",
-    [ArchiveFileTypeLFRFID] = "125 kHz RFID",
-    [ArchiveFileTypeInfrared] = "Infrared",
-    [ArchiveFileTypeBadUsb] = "Bad USB",
-    [ArchiveFileTypeU2f] = "U2F",
-    [ArchiveFileTypeApplication] = "Applications",
-    [ArchiveFileTypeUpdateManifest] = "UpdaterApp",
-};
-=======
 const char* archive_get_flipper_app_name(ArchiveFileTypeEnum file_type) {
     switch(file_type) {
     case ArchiveFileTypeIButton:
@@ -46,7 +33,6 @@
         return NULL;
     }
 }
->>>>>>> 761a14e6
 
 static void archive_loader_callback(const void* message, void* context) {
     furi_assert(message);
