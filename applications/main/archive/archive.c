--- conflicted
+++ resolved
@@ -21,13 +21,7 @@
 static ArchiveApp* archive_alloc() {
     ArchiveApp* archive = malloc(sizeof(ArchiveApp));
 
-<<<<<<< HEAD
     string_init(archive->fav_move_str);
-=======
-    archive->gui = furi_record_open(RECORD_GUI);
-    archive->text_input = text_input_alloc();
-    archive->fav_move_str = furi_string_alloc();
->>>>>>> d0a3d9d6
 
     archive->scene_manager = scene_manager_alloc(&archive_scene_handlers, archive);
     archive->view_dispatcher = view_dispatcher_alloc();
