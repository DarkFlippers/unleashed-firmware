--- conflicted
+++ resolved
@@ -87,13 +87,8 @@
 
 void archive_set_file_type(ArchiveFile_t* file, const char* path, bool is_folder, bool is_app);
 bool archive_get_items(void* context, const char* path);
-<<<<<<< HEAD
-void archive_file_append(const char* path, const char* format, ...);
-void archive_delete_file(void* context, const char* format, ...);
-FS_Error archive_rename_file_or_dir(void* context, const char* src_path, const char* dst_path);
-=======
 void archive_file_append(const char* path, const char* format, ...)
     _ATTRIBUTE((__format__(__printf__, 2, 3)));
 void archive_delete_file(void* context, const char* format, ...)
     _ATTRIBUTE((__format__(__printf__, 2, 3)));
->>>>>>> 1a1f7118
+FS_Error archive_rename_file_or_dir(void* context, const char* src_path, const char* dst_path);