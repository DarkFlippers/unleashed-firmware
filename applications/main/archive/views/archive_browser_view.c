#include "assets_icons.h"
#include "toolbox/path.h"
#include <furi.h>
#include "../archive_i.h"
#include "archive_browser_view.h"
#include "../helpers/archive_browser.h"

#define TAG "Archive"

static const char* ArchiveTabNames[] = {
    [ArchiveTabFavorites] = "Favorites",
    [ArchiveTabIButton] = "iButton",
    [ArchiveTabNFC] = "NFC",
    [ArchiveTabSubGhz] = "Sub-GHz",
    [ArchiveTabLFRFID] = "RFID LF",
    [ArchiveTabInfrared] = "Infrared",
    [ArchiveTabBadUsb] = "Bad USB",
    [ArchiveTabU2f] = "U2F",
    [ArchiveTabApps] = "Apps",
    [ArchiveTabBrowser] = "Browser",
};

static const Icon* ArchiveItemIcons[] = {
    [ArchiveFileTypeIButton] = &I_ibutt_10px,
    [ArchiveFileTypeNFC] = &I_Nfc_10px,
    [ArchiveFileTypeSubGhz] = &I_sub1_10px,
    [ArchiveFileTypeLFRFID] = &I_125_10px,
    [ArchiveFileTypeInfrared] = &I_ir_10px,
    [ArchiveFileTypeBadUsb] = &I_badusb_10px,
    [ArchiveFileTypeU2f] = &I_u2f_10px,
    [ArchiveFileTypeApps] = &I_Apps_10px,
    [ArchiveFileTypeUpdateManifest] = &I_update_10px,
    [ArchiveFileTypeFolder] = &I_dir_10px,
    [ArchiveFileTypeUnknown] = &I_unknown_10px,
    [ArchiveFileTypeLoading] = &I_loading_10px,
};

void archive_browser_set_callback(
    ArchiveBrowserView* browser,
    ArchiveBrowserViewCallback callback,
    void* context) {
    furi_assert(browser);
    furi_assert(callback);
    browser->callback = callback;
    browser->context = context;
}

static void render_item_menu(Canvas* canvas, ArchiveBrowserViewModel* model) {
<<<<<<< HEAD
    if(menu_array_size(model->context_menu) == 0) {
        // Context menu is empty, init array
        string_t item_run;
        string_t item_pin;
        string_t item_info;
        string_t item_rename;
        string_t item_delete;

        string_init_set_str(item_run, "Run In App");
        string_init_set_str(item_pin, "Pin");
        string_init_set_str(item_info, "Info");
        string_init_set_str(item_rename, "Rename");
        string_init_set_str(item_delete, "Delete");

        // Need init context menu
        ArchiveFile_t* selected =
            files_array_get(model->files, model->item_idx - model->array_offset);

        if((selected->fav) || (model->tab_idx == ArchiveTabFavorites)) {
            string_set_str(item_pin, "Unpin");
        }

        if(selected->type == ArchiveFileTypeFolder) {
            //FURI_LOG_D(TAG, "Directory type");
            archive_menu_add_item(
                menu_array_push_raw(model->context_menu),
                item_rename,
                ArchiveBrowserEventFileMenuRename);
            archive_menu_add_item(
                menu_array_push_raw(model->context_menu),
                item_delete,
                ArchiveBrowserEventFileMenuDelete);
        } else if(!archive_is_known_app(selected->type)) {
            //FURI_LOG_D(TAG, "Unknown type");

            archive_menu_add_item(
                menu_array_push_raw(model->context_menu),
                item_info,
                ArchiveBrowserEventFileMenuInfo);
            archive_menu_add_item(
                menu_array_push_raw(model->context_menu),
                item_rename,
                ArchiveBrowserEventFileMenuRename);
            archive_menu_add_item(
                menu_array_push_raw(model->context_menu),
                item_delete,
                ArchiveBrowserEventFileMenuDelete);
        } else if(model->tab_idx == ArchiveTabFavorites) {
            //FURI_LOG_D(TAG, "ArchiveTabFavorites");

            string_set_str(item_rename, "Move");

            archive_menu_add_item(
                menu_array_push_raw(model->context_menu),
                item_run,
                ArchiveBrowserEventFileMenuRun);
            archive_menu_add_item(
                menu_array_push_raw(model->context_menu),
                item_pin,
                ArchiveBrowserEventFileMenuPin);
            archive_menu_add_item(
                menu_array_push_raw(model->context_menu),
                item_rename,
                ArchiveBrowserEventFileMenuRename);
        } else if(selected->is_app) {
            //FURI_LOG_D(TAG, "3 types");
            archive_menu_add_item(
                menu_array_push_raw(model->context_menu),
                item_run,
                ArchiveBrowserEventFileMenuRun);
            archive_menu_add_item(
                menu_array_push_raw(model->context_menu),
                item_info,
                ArchiveBrowserEventFileMenuInfo);
            archive_menu_add_item(
                menu_array_push_raw(model->context_menu),
                item_pin,
                ArchiveBrowserEventFileMenuPin);
            archive_menu_add_item(
                menu_array_push_raw(model->context_menu),
                item_delete,
                ArchiveBrowserEventFileMenuDelete);
        } else {
            //FURI_LOG_D(TAG, "All menu");
            archive_menu_add_item(
                menu_array_push_raw(model->context_menu),
                item_run,
                ArchiveBrowserEventFileMenuRun);
            archive_menu_add_item(
                menu_array_push_raw(model->context_menu),
                item_pin,
                ArchiveBrowserEventFileMenuPin);
            archive_menu_add_item(
                menu_array_push_raw(model->context_menu),
                item_info,
                ArchiveBrowserEventFileMenuInfo);
            archive_menu_add_item(
                menu_array_push_raw(model->context_menu),
                item_rename,
                ArchiveBrowserEventFileMenuRename);
            archive_menu_add_item(
                menu_array_push_raw(model->context_menu),
                item_delete,
                ArchiveBrowserEventFileMenuDelete);
=======
    canvas_set_color(canvas, ColorWhite);
    canvas_draw_box(canvas, 71, 17, 57, 46);
    canvas_set_color(canvas, ColorBlack);
    elements_slightly_rounded_frame(canvas, 70, 16, 58, 48);

    FuriString* menu[MENU_ITEMS];

    menu[0] = furi_string_alloc_set("Run in app");
    menu[1] = furi_string_alloc_set("Pin");
    menu[2] = furi_string_alloc_set("Rename");
    menu[3] = furi_string_alloc_set("Delete");

    ArchiveFile_t* selected = files_array_get(model->files, model->item_idx - model->array_offset);

    if((selected->fav) || (model->tab_idx == ArchiveTabFavorites)) {
        furi_string_set(menu[1], "Unpin");
    }

    if(!archive_is_known_app(selected->type)) {
        furi_string_set(menu[0], "---");
        furi_string_set(menu[1], "---");
        furi_string_set(menu[2], "---");
    } else {
        if(model->tab_idx == ArchiveTabFavorites) {
            furi_string_set(menu[2], "Move");
            furi_string_set(menu[3], "---");
        } else if(selected->is_app) {
            furi_string_set(menu[2], "---");
>>>>>>> d0a3d9d6
        }

<<<<<<< HEAD
        string_clear(item_run);
        string_clear(item_pin);
        string_clear(item_info);
        string_clear(item_rename);
        string_clear(item_delete);
    } /*else {
        FURI_LOG_D(TAG, "menu_array_size already set: %d", menu_array_size(model->context_menu));
    }*/
    size_t size_menu = menu_array_size(model->context_menu);
    const uint8_t menu_height = 48;
    const uint8_t line_height = 10;

    canvas_set_color(canvas, ColorWhite);
    uint8_t calc_height = menu_height - ((MENU_ITEMS - size_menu) * line_height);
    canvas_draw_box(canvas, 71, 11, 57, calc_height + 4);
    canvas_set_color(canvas, ColorBlack);
    elements_slightly_rounded_frame(canvas, 70, 12, 58, calc_height + 4);

    /*FURI_LOG_D(
        TAG,
        "size_menu: %d, calc_height: %d, menu_idx: %d",
        size_menu,
        calc_height,
        model->menu_idx);*/
    for(size_t i = 0; i < size_menu; i++) {
        ArchiveContextMenuItem_t* current = menu_array_get(model->context_menu, i);
        canvas_draw_str(canvas, 82, 21 + i * line_height, string_get_cstr(current->text));
=======
    for(size_t i = 0; i < MENU_ITEMS; i++) {
        canvas_draw_str(canvas, 82, 27 + i * 11, furi_string_get_cstr(menu[i]));
        furi_string_free(menu[i]);
>>>>>>> d0a3d9d6
    }

    canvas_draw_icon(canvas, 74, 14 + model->menu_idx * line_height, &I_ButtonRight_4x7);
}

static void archive_draw_frame(Canvas* canvas, uint16_t idx, bool scrollbar, bool moving) {
    uint8_t x_offset = moving ? MOVE_OFFSET : 0;

    canvas_set_color(canvas, ColorBlack);
    canvas_draw_box(
        canvas,
        0 + x_offset,
        15 + idx * FRAME_HEIGHT,
        (scrollbar ? 122 : 127) - x_offset,
        FRAME_HEIGHT);

    canvas_set_color(canvas, ColorWhite);
    canvas_draw_dot(canvas, 0 + x_offset, 15 + idx * FRAME_HEIGHT);
    canvas_draw_dot(canvas, 1 + x_offset, 15 + idx * FRAME_HEIGHT);
    canvas_draw_dot(canvas, 0 + x_offset, (15 + idx * FRAME_HEIGHT) + 1);

    canvas_draw_dot(canvas, 0 + x_offset, (15 + idx * FRAME_HEIGHT) + 11);
    canvas_draw_dot(canvas, scrollbar ? 121 : 126, 15 + idx * FRAME_HEIGHT);
    canvas_draw_dot(canvas, scrollbar ? 121 : 126, (15 + idx * FRAME_HEIGHT) + 11);
}

static void archive_draw_loading(Canvas* canvas, ArchiveBrowserViewModel* model) {
    furi_assert(model);

    uint8_t x = 128 / 2 - 24 / 2;
    uint8_t y = 64 / 2 - 24 / 2;

    canvas_draw_icon(canvas, x, y, &A_Loading_24);
}

static void draw_list(Canvas* canvas, ArchiveBrowserViewModel* model) {
    furi_assert(model);

    size_t array_size = files_array_size(model->files);
    bool scrollbar = model->item_cnt > 4;

    for(uint32_t i = 0; i < MIN(model->item_cnt, MENU_ITEMS); ++i) {
        FuriString* str_buf;
        str_buf = furi_string_alloc();
        int32_t idx = CLAMP((uint32_t)(i + model->list_offset), model->item_cnt, 0u);
        uint8_t x_offset = (model->move_fav && model->item_idx == idx) ? MOVE_OFFSET : 0;

        ArchiveFileTypeEnum file_type = ArchiveFileTypeLoading;

        if(archive_is_item_in_array(model, idx)) {
            ArchiveFile_t* file = files_array_get(
                model->files, CLAMP(idx - model->array_offset, (int32_t)(array_size - 1), 0));
            path_extract_filename(file->path, str_buf, archive_is_known_app(file->type));
            file_type = file->type;
        } else {
            furi_string_set(str_buf, "---");
        }

        elements_string_fit_width(
            canvas, str_buf, (scrollbar ? MAX_LEN_PX - 6 : MAX_LEN_PX) - x_offset);

        if(model->item_idx == idx) {
            archive_draw_frame(canvas, i, scrollbar, model->move_fav);
        } else {
            canvas_set_color(canvas, ColorBlack);
        }

        canvas_draw_icon(canvas, 2 + x_offset, 16 + i * FRAME_HEIGHT, ArchiveItemIcons[file_type]);
        canvas_draw_str(
            canvas, 15 + x_offset, 24 + i * FRAME_HEIGHT, furi_string_get_cstr(str_buf));

        furi_string_free(str_buf);
    }

    if(scrollbar) {
        elements_scrollbar_pos(canvas, 126, 15, 49, model->item_idx, model->item_cnt);
    }

    if(model->menu) {
        render_item_menu(canvas, model);
    }
}

static void archive_render_status_bar(Canvas* canvas, ArchiveBrowserViewModel* model) {
    furi_assert(model);

    const char* tab_name = ArchiveTabNames[model->tab_idx];

    canvas_draw_icon(canvas, 0, 0, &I_Background_128x11);

    canvas_set_color(canvas, ColorWhite);
    canvas_draw_box(canvas, 0, 0, 50, 13);
    canvas_draw_box(canvas, 107, 0, 20, 13);

    canvas_set_color(canvas, ColorBlack);
    canvas_draw_rframe(canvas, 0, 0, 51, 13, 1); // frame
    canvas_draw_line(canvas, 49, 1, 49, 11); // shadow right
    canvas_draw_line(canvas, 1, 11, 49, 11); // shadow bottom
    canvas_draw_str_aligned(canvas, 25, 9, AlignCenter, AlignBottom, tab_name);

    canvas_draw_rframe(canvas, 107, 0, 21, 13, 1);
    canvas_draw_line(canvas, 126, 1, 126, 11);
    canvas_draw_line(canvas, 108, 11, 126, 11);

    if(model->move_fav) {
        canvas_draw_icon(canvas, 110, 4, &I_ButtonUp_7x4);
        canvas_draw_icon(canvas, 117, 4, &I_ButtonDown_7x4);
    } else {
        canvas_draw_icon(canvas, 111, 2, &I_ButtonLeft_4x7);
        canvas_draw_icon(canvas, 119, 2, &I_ButtonRight_4x7);
    }

    canvas_set_color(canvas, ColorWhite);
    canvas_draw_dot(canvas, 50, 0);
    canvas_draw_dot(canvas, 127, 0);

    canvas_set_color(canvas, ColorBlack);
}

static void archive_view_render(Canvas* canvas, void* mdl) {
    ArchiveBrowserViewModel* model = mdl;

    archive_render_status_bar(canvas, mdl);

    if(model->folder_loading) {
        archive_draw_loading(canvas, model);
    } else if(model->item_cnt > 0) {
        draw_list(canvas, model);
    } else {
        canvas_draw_str_aligned(
            canvas, GUI_DISPLAY_WIDTH / 2, 40, AlignCenter, AlignCenter, "Empty");
    }
}

View* archive_browser_get_view(ArchiveBrowserView* browser) {
    furi_assert(browser);
    return browser->view;
}

static bool is_file_list_load_required(ArchiveBrowserViewModel* model) {
    size_t array_size = files_array_size(model->files);

    if((model->list_loading) || (array_size >= model->item_cnt)) {
        return false;
    }

    if((model->array_offset > 0) &&
       (model->item_idx < (model->array_offset + FILE_LIST_BUF_LEN / 4))) {
        return true;
    }

    if(((model->array_offset + array_size) < model->item_cnt) &&
       (model->item_idx > (int32_t)(model->array_offset + array_size - FILE_LIST_BUF_LEN / 4))) {
        return true;
    }

    return false;
}

static bool archive_view_input(InputEvent* event, void* context) {
    furi_assert(event);
    furi_assert(context);

    ArchiveBrowserView* browser = context;

    bool in_menu;
    bool move_fav_mode;
    with_view_model(
        browser->view, (ArchiveBrowserViewModel * model) {
            in_menu = model->menu;
            move_fav_mode = model->move_fav;
            return false;
        });

    if(in_menu) {
        if(event->type != InputTypeShort) {
            return true; // RETURN
        }
        if(event->key == InputKeyUp || event->key == InputKeyDown) {
            with_view_model(
                browser->view, (ArchiveBrowserViewModel * model) {
                    size_t size_menu = menu_array_size(model->context_menu);
                    if(event->key == InputKeyUp) {
                        model->menu_idx = ((model->menu_idx - 1) + size_menu) % size_menu;
                    } else if(event->key == InputKeyDown) {
                        model->menu_idx = (model->menu_idx + 1) % size_menu;
                    }
                    return true;
                });
        } else if(event->key == InputKeyOk) {
            uint32_t idx;
            with_view_model(
                browser->view, (ArchiveBrowserViewModel * model) {
                    ArchiveContextMenuItem_t* current =
                        menu_array_get(model->context_menu, model->menu_idx);
                    idx = current->event;
                    return false;
                });
            browser->callback(idx, browser->context);
        } else if(event->key == InputKeyBack) {
            browser->callback(ArchiveBrowserEventFileMenuClose, browser->context);
        }
    } else {
        if(event->type == InputTypeShort) {
            if(event->key == InputKeyLeft || event->key == InputKeyRight) {
                if(move_fav_mode) return false;
                archive_switch_tab(browser, event->key);
            } else if(event->key == InputKeyBack) {
                if(move_fav_mode) {
                    browser->callback(ArchiveBrowserEventExitFavMove, browser->context);
                } else {
                    browser->callback(ArchiveBrowserEventExit, browser->context);
                }
            }
        }

        if((event->key == InputKeyUp || event->key == InputKeyDown) &&
           (event->type == InputTypeShort || event->type == InputTypeRepeat)) {
            with_view_model(
                browser->view, (ArchiveBrowserViewModel * model) {
                    if(event->key == InputKeyUp) {
                        model->item_idx =
                            ((model->item_idx - 1) + model->item_cnt) % model->item_cnt;
                        if(is_file_list_load_required(model)) {
                            model->list_loading = true;
                            browser->callback(ArchiveBrowserEventLoadPrevItems, browser->context);
                        }
                        if(move_fav_mode) {
                            browser->callback(ArchiveBrowserEventFavMoveUp, browser->context);
                        }
                    } else if(event->key == InputKeyDown) {
                        model->item_idx = (model->item_idx + 1) % model->item_cnt;
                        if(is_file_list_load_required(model)) {
                            model->list_loading = true;
                            browser->callback(ArchiveBrowserEventLoadNextItems, browser->context);
                        }
                        if(move_fav_mode) {
                            browser->callback(ArchiveBrowserEventFavMoveDown, browser->context);
                        }
                    }

                    return true;
                });
            archive_update_offset(browser);
        }

        if(event->key == InputKeyOk) {
            ArchiveFile_t* selected = archive_get_current_file(browser);

            if(selected) {
                bool favorites = archive_get_tab(browser) == ArchiveTabFavorites;
                bool folder = selected->type == ArchiveFileTypeFolder;

                if(event->type == InputTypeShort) {
                    if(favorites) {
                        if(move_fav_mode) {
                            browser->callback(ArchiveBrowserEventSaveFavMove, browser->context);
                        } else {
                            browser->callback(ArchiveBrowserEventFileMenuRun, browser->context);
                        }
                    } else if(folder) {
                        browser->callback(ArchiveBrowserEventEnterDir, browser->context);
                    } else {
                        browser->callback(ArchiveBrowserEventFileMenuOpen, browser->context);
                    }
                } else if(event->type == InputTypeLong) {
                    if(move_fav_mode) {
                        browser->callback(ArchiveBrowserEventSaveFavMove, browser->context);
                    } else if(folder || favorites) {
                        browser->callback(ArchiveBrowserEventFileMenuOpen, browser->context);
                    }
                }
            }
        }
    }

    return true;
}

ArchiveBrowserView* browser_alloc() {
    ArchiveBrowserView* browser = malloc(sizeof(ArchiveBrowserView));
    browser->view = view_alloc();
    view_allocate_model(browser->view, ViewModelTypeLocking, sizeof(ArchiveBrowserViewModel));
    view_set_context(browser->view, browser);
    view_set_draw_callback(browser->view, archive_view_render);
    view_set_input_callback(browser->view, archive_view_input);

    browser->path = furi_string_alloc_set(archive_get_default_path(TAB_DEFAULT));

    with_view_model(
        browser->view, (ArchiveBrowserViewModel * model) {
            files_array_init(model->files);
            menu_array_init(model->context_menu);
            model->tab_idx = TAB_DEFAULT;
            return true;
        });

    return browser;
}

void browser_free(ArchiveBrowserView* browser) {
    furi_assert(browser);

    if(browser->worker_running) {
        file_browser_worker_free(browser->worker);
    }

    with_view_model(
        browser->view, (ArchiveBrowserViewModel * model) {
            files_array_clear(model->files);
            menu_array_clear(model->context_menu);
            return false;
        });

    furi_string_free(browser->path);

    view_free(browser->view);
    free(browser);
}<|MERGE_RESOLUTION|>--- conflicted
+++ resolved
@@ -46,7 +46,6 @@
 }
 
 static void render_item_menu(Canvas* canvas, ArchiveBrowserViewModel* model) {
-<<<<<<< HEAD
     if(menu_array_size(model->context_menu) == 0) {
         // Context menu is empty, init array
         string_t item_run;
@@ -151,39 +150,8 @@
                 menu_array_push_raw(model->context_menu),
                 item_delete,
                 ArchiveBrowserEventFileMenuDelete);
-=======
-    canvas_set_color(canvas, ColorWhite);
-    canvas_draw_box(canvas, 71, 17, 57, 46);
-    canvas_set_color(canvas, ColorBlack);
-    elements_slightly_rounded_frame(canvas, 70, 16, 58, 48);
-
-    FuriString* menu[MENU_ITEMS];
-
-    menu[0] = furi_string_alloc_set("Run in app");
-    menu[1] = furi_string_alloc_set("Pin");
-    menu[2] = furi_string_alloc_set("Rename");
-    menu[3] = furi_string_alloc_set("Delete");
-
-    ArchiveFile_t* selected = files_array_get(model->files, model->item_idx - model->array_offset);
-
-    if((selected->fav) || (model->tab_idx == ArchiveTabFavorites)) {
-        furi_string_set(menu[1], "Unpin");
-    }
-
-    if(!archive_is_known_app(selected->type)) {
-        furi_string_set(menu[0], "---");
-        furi_string_set(menu[1], "---");
-        furi_string_set(menu[2], "---");
-    } else {
-        if(model->tab_idx == ArchiveTabFavorites) {
-            furi_string_set(menu[2], "Move");
-            furi_string_set(menu[3], "---");
-        } else if(selected->is_app) {
-            furi_string_set(menu[2], "---");
->>>>>>> d0a3d9d6
-        }
-
-<<<<<<< HEAD
+        }
+
         string_clear(item_run);
         string_clear(item_pin);
         string_clear(item_info);
@@ -211,11 +179,6 @@
     for(size_t i = 0; i < size_menu; i++) {
         ArchiveContextMenuItem_t* current = menu_array_get(model->context_menu, i);
         canvas_draw_str(canvas, 82, 21 + i * line_height, string_get_cstr(current->text));
-=======
-    for(size_t i = 0; i < MENU_ITEMS; i++) {
-        canvas_draw_str(canvas, 82, 27 + i * 11, furi_string_get_cstr(menu[i]));
-        furi_string_free(menu[i]);
->>>>>>> d0a3d9d6
     }
 
     canvas_draw_icon(canvas, 74, 14 + model->menu_idx * line_height, &I_ButtonRight_4x7);
