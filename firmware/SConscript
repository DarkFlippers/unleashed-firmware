Import("env")

env.Append(
    LINT_SOURCES=["firmware"],
    SDK_HEADERS=[
<<<<<<< HEAD
        *env.GlobRecursive("*.h", "#/firmware/targets/furi_hal_include", "*_i.h"),
        *env.GlobRecursive("*.h", "#/firmware/targets/f${TARGET_HW}/furi_hal", "*_i.h"),
        File("#/firmware/targets/f7/platform_specific/intrinsic_export.h"),
        File("#/firmware/targets/furi_hal_include/furi_hal_subghz.h"),
=======
        *env.GlobRecursive("*.h", "targets/furi_hal_include", "*_i.h"),
        *env.GlobRecursive("*.h", "targets/f${TARGET_HW}/furi_hal", "*_i.h"),
        File("targets/f7/platform_specific/intrinsic_export.h"),
>>>>>>> 0652830c
    ],
)

env.SetDefault(
    SDK_DEFINITION=env.File("./targets/f${TARGET_HW}/api_symbols.csv").srcnode()
)

libenv = env.Clone(FW_LIB_NAME="flipper${TARGET_HW}")
libenv.Append(
    CPPPATH=[
        "#/lib/STM32CubeWB/Middlewares/ST/STM32_WPAN/interface/patterns/ble_thread/tl",
    ]
)
libenv.ApplyLibFlags()


sources = ["targets/f${TARGET_HW}/startup_stm32wb55xx_cm4.s"]
sources += libenv.GlobRecursive("*.c")

lib = libenv.StaticLibrary("${FW_LIB_NAME}", sources)
libenv.Install("${LIB_DIST_DIR}", lib)
Return("lib")<|MERGE_RESOLUTION|>--- conflicted
+++ resolved
@@ -3,16 +3,10 @@
 env.Append(
     LINT_SOURCES=["firmware"],
     SDK_HEADERS=[
-<<<<<<< HEAD
-        *env.GlobRecursive("*.h", "#/firmware/targets/furi_hal_include", "*_i.h"),
-        *env.GlobRecursive("*.h", "#/firmware/targets/f${TARGET_HW}/furi_hal", "*_i.h"),
-        File("#/firmware/targets/f7/platform_specific/intrinsic_export.h"),
-        File("#/firmware/targets/furi_hal_include/furi_hal_subghz.h"),
-=======
         *env.GlobRecursive("*.h", "targets/furi_hal_include", "*_i.h"),
         *env.GlobRecursive("*.h", "targets/f${TARGET_HW}/furi_hal", "*_i.h"),
         File("targets/f7/platform_specific/intrinsic_export.h"),
->>>>>>> 0652830c
+        File("#/firmware/targets/furi_hal_include/furi_hal_subghz.h"),
     ],
 )
 
