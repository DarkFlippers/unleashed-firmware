--- conflicted
+++ resolved
@@ -2,46 +2,10 @@
 
 #include <stdbool.h>
 #include <stdint.h>
-<<<<<<< HEAD
-=======
-#include <stddef.h>
 
 #ifdef __cplusplus
 extern "C" {
 #endif
-
-typedef struct {
-    uint32_t start;
-    uint32_t end;
-    int8_t power_limit;
-    uint8_t duty_cycle;
-} FuriHalRegionBand;
-
-typedef struct {
-    char country_code[4];
-    uint16_t bands_count;
-    FuriHalRegionBand bands[];
-} FuriHalRegion;
-
-/** Initialize region */
-void furi_hal_region_init();
-
-/** Get Region Data.
- * 
- * Region data may be allocated in Flash or in RAM.
- * Keep in mind that we don't do memory management on our side.
- *
- * @return     pointer to FuriHalRegion instance (in RAM or Flash, check before freeing on region update)
- */
-const FuriHalRegion* furi_hal_region_get();
-
-/** Set device region data
- *
- * @param      region  pointer to the FuriHalRegion
- */
-void furi_hal_region_set(FuriHalRegion* region);
->>>>>>> 873e1f11
-
 /** Check if region data provisioned
  *
  * @return     true if provisioned, false otherwise
@@ -60,31 +24,8 @@
  *
  * @return     Pointer to string
  */
-<<<<<<< HEAD
 const char* furi_hal_region_get_name();
-=======
-const char* furi_hal_region_get_name();
-
-/** Сheck if transmission is allowed on this frequency for your flipper region
- *
- * @param[in]  frequency  The frequency
- * @param      value  frequency in Hz
- *
- * @return     true if allowed
- */
-bool furi_hal_region_is_frequency_allowed(uint32_t frequency);
-
-/** Get band data for frequency
- * 
- * 
- *
- * @param[in]  frequency  The frequency
- *
- * @return     { description_of_the_return_value }
- */
-const FuriHalRegionBand* furi_hal_region_get_band(uint32_t frequency);
 
 #ifdef __cplusplus
 }
-#endif
->>>>>>> 873e1f11
+#endif