#include <furi_hal.h>
#include <furi_hal_mpu.h>

#include <stm32wbxx_ll_cortex.h>

#define TAG "FuriHal"

void furi_hal_init_early() {
    furi_hal_cortex_init_early();

    furi_hal_clock_init_early();

    furi_hal_resources_init_early();

    furi_hal_os_init();

    furi_hal_spi_config_init_early();

    furi_hal_i2c_init_early();
    furi_hal_light_init();

    furi_hal_rtc_init_early();
}

void furi_hal_deinit_early() {
    furi_hal_rtc_deinit_early();

    furi_hal_i2c_deinit_early();
    furi_hal_spi_config_deinit_early();

    furi_hal_resources_deinit_early();

    furi_hal_clock_deinit_early();
}

void furi_hal_init() {
    furi_hal_mpu_init();
    furi_hal_clock_init();
    furi_hal_console_init();
    furi_hal_rtc_init();

    furi_hal_interrupt_init();

    furi_hal_flash_init();

    furi_hal_resources_init();
    FURI_LOG_I(TAG, "GPIO OK");

    furi_hal_version_init();

    furi_hal_spi_config_init();
    furi_hal_spi_dma_init();

    furi_hal_speaker_init();
    FURI_LOG_I(TAG, "Speaker OK");

    furi_hal_crypto_init();

    // USB
#ifndef FURI_RAM_EXEC
    furi_hal_usb_init();
    FURI_LOG_I(TAG, "USB OK");
#endif

    furi_hal_i2c_init();

    // High Level
    furi_hal_power_init();
    furi_hal_light_init();
#ifndef FURI_RAM_EXEC
    furi_hal_vibro_init();
#endif
    furi_hal_bt_init();
    furi_hal_compress_icon_init();
<<<<<<< HEAD

    // FatFS driver initialization
    fatfs_init();
    FURI_LOG_I(TAG, "FATFS OK");
=======
>>>>>>> 445a1aa7
}

void furi_hal_switch(void* address) {
    __set_BASEPRI(0);
    asm volatile("ldr    r3, [%0]    \n"
                 "msr    msp, r3     \n"
                 "ldr    r3, [%1]    \n"
                 "mov    pc, r3      \n"
                 :
                 : "r"(address), "r"(address + 0x4)
                 : "r3");
}<|MERGE_RESOLUTION|>--- conflicted
+++ resolved
@@ -72,13 +72,6 @@
 #endif
     furi_hal_bt_init();
     furi_hal_compress_icon_init();
-<<<<<<< HEAD
-
-    // FatFS driver initialization
-    fatfs_init();
-    FURI_LOG_I(TAG, "FATFS OK");
-=======
->>>>>>> 445a1aa7
 }
 
 void furi_hal_switch(void* address) {
