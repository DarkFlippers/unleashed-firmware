--- conflicted
+++ resolved
@@ -1,24 +1,3 @@
-<<<<<<< HEAD
-/**
-  ******************************************************************************
-  * @file   fatfs.h
-  * @brief  Header for fatfs applications
-  ******************************************************************************
-  * @attention
-  *
-  * <h2><center>&copy; Copyright (c) 2020 STMicroelectronics.
-  * All rights reserved.</center></h2>
-  *
-  * This software component is licensed by ST under Ultimate Liberty license
-  * SLA0044, the "License"; You may not use this file except in compliance with
-  * the License. You may obtain a copy of the License at:
-  *                             www.st.com/SLA0044
-  *
-  ******************************************************************************
-  */
-
-=======
->>>>>>> 445a1aa7
 #pragma once
 
 #include "fatfs/ff.h"
@@ -37,10 +16,4 @@
 
 #ifdef __cplusplus
 }
-<<<<<<< HEAD
-#endif
-
-/************************ (C) COPYRIGHT STMicroelectronics *****END OF FILE****/
-=======
-#endif
->>>>>>> 445a1aa7
+#endif