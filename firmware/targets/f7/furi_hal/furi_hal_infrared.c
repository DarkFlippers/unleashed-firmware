#include <furi_hal_infrared.h>
#include <core/check.h>
#include "stm32wbxx_ll_dma.h"
#include <furi_hal_interrupt.h>
#include <furi_hal_resources.h>

#include <stdint.h>
#include <stm32wbxx_ll_tim.h>
#include <stm32wbxx_ll_gpio.h>

#include <stdio.h>
#include <furi.h>
#include <math.h>

<<<<<<< HEAD
=======
// #define INFRARED_TX_DEBUG

#if defined INFRARED_TX_DEBUG
#define gpio_infrared_tx gpio_ext_pa7
#endif

>>>>>>> 490447bb
#define INFRARED_TIM_TX_DMA_BUFFER_SIZE 200
#define INFRARED_POLARITY_SHIFT 1

#define INFRARED_TX_CCMR_HIGH \
    (TIM_CCMR2_OC3PE | LL_TIM_OCMODE_PWM2) /* Mark time - enable PWM2 mode */
#define INFRARED_TX_CCMR_LOW \
    (TIM_CCMR2_OC3PE | LL_TIM_OCMODE_FORCED_INACTIVE) /* Space time - force low */

/* DMA Channels definition */
#define IR_DMA DMA2
#define IR_DMA_CH1_CHANNEL LL_DMA_CHANNEL_1
#define IR_DMA_CH2_CHANNEL LL_DMA_CHANNEL_2
#define IR_DMA_CH1_IRQ FuriHalInterruptIdDma2Ch1
#define IR_DMA_CH2_IRQ FuriHalInterruptIdDma2Ch2
#define IR_DMA_CH1_DEF IR_DMA, IR_DMA_CH1_CHANNEL
#define IR_DMA_CH2_DEF IR_DMA, IR_DMA_CH2_CHANNEL

typedef struct {
    FuriHalInfraredRxCaptureCallback capture_callback;
    void* capture_context;
    FuriHalInfraredRxTimeoutCallback timeout_callback;
    void* timeout_context;
} InfraredTimRx;

typedef struct {
    uint8_t* polarity;
    uint16_t* data;
    size_t size;
    bool packet_end;
    bool last_packet_end;
} InfraredTxBuf;

typedef struct {
    float cycle_duration;
    FuriHalInfraredTxGetDataISRCallback data_callback;
    FuriHalInfraredTxSignalSentISRCallback signal_sent_callback;
    void* data_context;
    void* signal_sent_context;
    InfraredTxBuf buffer[2];
    FuriSemaphore* stop_semaphore;
    uint32_t
        tx_timing_rest_duration; /** if timing is too long (> 0xFFFF), send it in few iterations */
    bool tx_timing_rest_level;
    FuriHalInfraredTxGetDataState tx_timing_rest_status;
} InfraredTimTx;

typedef enum {
    InfraredStateIdle, /** Furi Hal Infrared is ready to start RX or TX */
    InfraredStateAsyncRx, /** Async RX started */
    InfraredStateAsyncTx, /** Async TX started, DMA and timer is on */
    InfraredStateAsyncTxStopReq, /** Async TX started, async stop request received */
    InfraredStateAsyncTxStopInProgress, /** Async TX started, stop request is processed and we wait for last data to be sent */
    InfraredStateAsyncTxStopped, /** Async TX complete, cleanup needed */
    InfraredStateMAX,
} InfraredState;

static volatile InfraredState furi_hal_infrared_state = InfraredStateIdle;
static InfraredTimTx infrared_tim_tx;
static InfraredTimRx infrared_tim_rx;
static bool infrared_external_output;

static void furi_hal_infrared_tx_fill_buffer(uint8_t buf_num, uint8_t polarity_shift);
static void furi_hal_infrared_async_tx_free_resources(void);
static void furi_hal_infrared_tx_dma_set_polarity(uint8_t buf_num, uint8_t polarity_shift);
static void furi_hal_infrared_tx_dma_set_buffer(uint8_t buf_num);
static void furi_hal_infrared_tx_fill_buffer_last(uint8_t buf_num);
static uint8_t furi_hal_infrared_get_current_dma_tx_buffer(void);
static void furi_hal_infrared_tx_dma_polarity_isr();
static void furi_hal_infrared_tx_dma_isr();

void furi_hal_infrared_set_debug_out(bool enable) {
    infrared_external_output = enable;
}

bool furi_hal_infrared_get_debug_out_status(void) {
    return infrared_external_output;
}

static void furi_hal_infrared_tim_rx_isr() {
    static uint32_t previous_captured_ch2 = 0;

    /* Timeout */
    if(LL_TIM_IsActiveFlag_CC3(TIM2)) {
        LL_TIM_ClearFlag_CC3(TIM2);
        furi_assert(furi_hal_infrared_state == InfraredStateAsyncRx);

        /* Timers CNT register starts to counting from 0 to ARR, but it is
         * reseted when Channel 1 catches interrupt. It is not reseted by
         * channel 2, though, so we have to distract it's values (see TimerIRQSourceCCI1 ISR).
         * This can cause false timeout: when time is over, but we started
         * receiving new signal few microseconds ago, because CNT register
         * is reseted once per period, not per sample. */
        if(LL_GPIO_IsInputPinSet(gpio_infrared_rx.port, gpio_infrared_rx.pin) != 0) {
            if(infrared_tim_rx.timeout_callback)
                infrared_tim_rx.timeout_callback(infrared_tim_rx.timeout_context);
        }
    }

    /* Rising Edge */
    if(LL_TIM_IsActiveFlag_CC1(TIM2)) {
        LL_TIM_ClearFlag_CC1(TIM2);
        furi_assert(furi_hal_infrared_state == InfraredStateAsyncRx);

        if(READ_BIT(TIM2->CCMR1, TIM_CCMR1_CC1S)) {
            /* Low pin level is a Mark state of INFRARED signal. Invert level for further processing. */
            uint32_t duration = LL_TIM_IC_GetCaptureCH1(TIM2) - previous_captured_ch2;
            if(infrared_tim_rx.capture_callback)
                infrared_tim_rx.capture_callback(infrared_tim_rx.capture_context, 1, duration);
        } else {
            furi_assert(0);
        }
    }

    /* Falling Edge */
    if(LL_TIM_IsActiveFlag_CC2(TIM2)) {
        LL_TIM_ClearFlag_CC2(TIM2);
        furi_assert(furi_hal_infrared_state == InfraredStateAsyncRx);

        if(READ_BIT(TIM2->CCMR1, TIM_CCMR1_CC2S)) {
            /* High pin level is a Space state of INFRARED signal. Invert level for further processing. */
            uint32_t duration = LL_TIM_IC_GetCaptureCH2(TIM2);
            previous_captured_ch2 = duration;
            if(infrared_tim_rx.capture_callback)
                infrared_tim_rx.capture_callback(infrared_tim_rx.capture_context, 0, duration);
        } else {
            furi_assert(0);
        }
    }
}

void furi_hal_infrared_async_rx_start(void) {
    furi_assert(furi_hal_infrared_state == InfraredStateIdle);

    furi_hal_gpio_init_ex(
        &gpio_infrared_rx, GpioModeAltFunctionPushPull, GpioPullNo, GpioSpeedLow, GpioAltFn1TIM2);

    LL_TIM_InitTypeDef TIM_InitStruct = {0};
    TIM_InitStruct.Prescaler = 64 - 1;
    TIM_InitStruct.CounterMode = LL_TIM_COUNTERMODE_UP;
    TIM_InitStruct.Autoreload = 0x7FFFFFFE;
    TIM_InitStruct.ClockDivision = LL_TIM_CLOCKDIVISION_DIV1;
    LL_TIM_Init(TIM2, &TIM_InitStruct);

    LL_TIM_SetClockSource(TIM2, LL_TIM_CLOCKSOURCE_INTERNAL);
    LL_TIM_DisableARRPreload(TIM2);
    LL_TIM_SetTriggerInput(TIM2, LL_TIM_TS_TI1FP1);
    LL_TIM_SetSlaveMode(TIM2, LL_TIM_SLAVEMODE_RESET);
    LL_TIM_CC_DisableChannel(TIM2, LL_TIM_CHANNEL_CH2);
    LL_TIM_IC_SetFilter(TIM2, LL_TIM_CHANNEL_CH2, LL_TIM_IC_FILTER_FDIV1);
    LL_TIM_IC_SetPolarity(TIM2, LL_TIM_CHANNEL_CH2, LL_TIM_IC_POLARITY_FALLING);
    LL_TIM_DisableIT_TRIG(TIM2);
    LL_TIM_DisableDMAReq_TRIG(TIM2);
    LL_TIM_SetTriggerOutput(TIM2, LL_TIM_TRGO_RESET);
    LL_TIM_EnableMasterSlaveMode(TIM2);
    LL_TIM_IC_SetActiveInput(TIM2, LL_TIM_CHANNEL_CH1, LL_TIM_ACTIVEINPUT_DIRECTTI);
    LL_TIM_IC_SetPrescaler(TIM2, LL_TIM_CHANNEL_CH1, LL_TIM_ICPSC_DIV1);
    LL_TIM_IC_SetFilter(TIM2, LL_TIM_CHANNEL_CH1, LL_TIM_IC_FILTER_FDIV1);
    LL_TIM_IC_SetPolarity(TIM2, LL_TIM_CHANNEL_CH1, LL_TIM_IC_POLARITY_RISING);
    LL_TIM_IC_SetActiveInput(TIM2, LL_TIM_CHANNEL_CH2, LL_TIM_ACTIVEINPUT_INDIRECTTI);
    LL_TIM_IC_SetPrescaler(TIM2, LL_TIM_CHANNEL_CH2, LL_TIM_ICPSC_DIV1);

    furi_hal_interrupt_set_isr(FuriHalInterruptIdTIM2, furi_hal_infrared_tim_rx_isr, NULL);
    furi_hal_infrared_state = InfraredStateAsyncRx;

    LL_TIM_EnableIT_CC1(TIM2);
    LL_TIM_EnableIT_CC2(TIM2);
    LL_TIM_CC_EnableChannel(TIM2, LL_TIM_CHANNEL_CH1);
    LL_TIM_CC_EnableChannel(TIM2, LL_TIM_CHANNEL_CH2);

    LL_TIM_SetCounter(TIM2, 0);
    LL_TIM_EnableCounter(TIM2);
}

void furi_hal_infrared_async_rx_stop(void) {
    furi_assert(furi_hal_infrared_state == InfraredStateAsyncRx);

    FURI_CRITICAL_ENTER();

    LL_TIM_DeInit(TIM2);
    furi_hal_interrupt_set_isr(FuriHalInterruptIdTIM2, NULL, NULL);
    furi_hal_infrared_state = InfraredStateIdle;

    FURI_CRITICAL_EXIT();
}

void furi_hal_infrared_async_rx_set_timeout(uint32_t timeout_us) {
    LL_TIM_OC_SetCompareCH3(TIM2, timeout_us);
    LL_TIM_OC_SetMode(TIM2, LL_TIM_CHANNEL_CH3, LL_TIM_OCMODE_ACTIVE);
    LL_TIM_CC_EnableChannel(TIM2, LL_TIM_CHANNEL_CH3);
    LL_TIM_EnableIT_CC3(TIM2);
}

bool furi_hal_infrared_is_busy(void) {
    return furi_hal_infrared_state != InfraredStateIdle;
}

void furi_hal_infrared_async_rx_set_capture_isr_callback(
    FuriHalInfraredRxCaptureCallback callback,
    void* ctx) {
    infrared_tim_rx.capture_callback = callback;
    infrared_tim_rx.capture_context = ctx;
}

void furi_hal_infrared_async_rx_set_timeout_isr_callback(
    FuriHalInfraredRxTimeoutCallback callback,
    void* ctx) {
    infrared_tim_rx.timeout_callback = callback;
    infrared_tim_rx.timeout_context = ctx;
}

static void furi_hal_infrared_tx_dma_terminate(void) {
    LL_DMA_DisableIT_TC(IR_DMA_CH1_DEF);
    LL_DMA_DisableIT_HT(IR_DMA_CH2_DEF);
    LL_DMA_DisableIT_TC(IR_DMA_CH2_DEF);

    furi_assert(furi_hal_infrared_state == InfraredStateAsyncTxStopInProgress);

    LL_DMA_DisableIT_TC(IR_DMA_CH1_DEF);
    LL_DMA_DisableChannel(IR_DMA_CH2_DEF);
    LL_DMA_DisableChannel(IR_DMA_CH1_DEF);
    LL_TIM_DisableCounter(TIM1);
    FuriStatus status = furi_semaphore_release(infrared_tim_tx.stop_semaphore);
    furi_check(status == FuriStatusOk);
    furi_hal_infrared_state = InfraredStateAsyncTxStopped;
}

static uint8_t furi_hal_infrared_get_current_dma_tx_buffer(void) {
    uint8_t buf_num = 0;
    uint32_t buffer_adr = LL_DMA_GetMemoryAddress(IR_DMA_CH2_DEF);
    if(buffer_adr == (uint32_t)infrared_tim_tx.buffer[0].data) {
        buf_num = 0;
    } else if(buffer_adr == (uint32_t)infrared_tim_tx.buffer[1].data) {
        buf_num = 1;
    } else {
        furi_assert(0);
    }
    return buf_num;
}

static void furi_hal_infrared_tx_dma_polarity_isr() {
#if IR_DMA_CH1_CHANNEL == LL_DMA_CHANNEL_1
    if(LL_DMA_IsActiveFlag_TE1(IR_DMA)) {
        LL_DMA_ClearFlag_TE1(IR_DMA);
        furi_crash(NULL);
    }
    if(LL_DMA_IsActiveFlag_TC1(IR_DMA) && LL_DMA_IsEnabledIT_TC(IR_DMA_CH1_DEF)) {
        LL_DMA_ClearFlag_TC1(IR_DMA);

        furi_check(
            (furi_hal_infrared_state == InfraredStateAsyncTx) ||
            (furi_hal_infrared_state == InfraredStateAsyncTxStopReq) ||
            (furi_hal_infrared_state == InfraredStateAsyncTxStopInProgress));
        /* actually TC2 is processed and buffer is next buffer */
        uint8_t next_buf_num = furi_hal_infrared_get_current_dma_tx_buffer();
        furi_hal_infrared_tx_dma_set_polarity(next_buf_num, 0);
    }
#else
#error Update this code. Would you kindly?
#endif
}

static void furi_hal_infrared_tx_dma_isr() {
#if IR_DMA_CH2_CHANNEL == LL_DMA_CHANNEL_2
    if(LL_DMA_IsActiveFlag_TE2(IR_DMA)) {
        LL_DMA_ClearFlag_TE2(IR_DMA);
        furi_crash(NULL);
    }
    if(LL_DMA_IsActiveFlag_HT2(IR_DMA) && LL_DMA_IsEnabledIT_HT(IR_DMA_CH2_DEF)) {
        LL_DMA_ClearFlag_HT2(IR_DMA);
        uint8_t buf_num = furi_hal_infrared_get_current_dma_tx_buffer();
        uint8_t next_buf_num = !buf_num;
        if(infrared_tim_tx.buffer[buf_num].last_packet_end) {
            LL_DMA_DisableIT_HT(IR_DMA_CH2_DEF);
        } else if(
            !infrared_tim_tx.buffer[buf_num].packet_end ||
            (furi_hal_infrared_state == InfraredStateAsyncTx)) {
            furi_hal_infrared_tx_fill_buffer(next_buf_num, 0);
            if(infrared_tim_tx.buffer[next_buf_num].last_packet_end) {
                LL_DMA_DisableIT_HT(IR_DMA_CH2_DEF);
            }
        } else if(furi_hal_infrared_state == InfraredStateAsyncTxStopReq) {
            /* fallthrough */
        } else {
            furi_crash(NULL);
        }
    }
    if(LL_DMA_IsActiveFlag_TC2(IR_DMA) && LL_DMA_IsEnabledIT_TC(IR_DMA_CH2_DEF)) {
        LL_DMA_ClearFlag_TC2(IR_DMA);
        furi_check(
            (furi_hal_infrared_state == InfraredStateAsyncTxStopInProgress) ||
            (furi_hal_infrared_state == InfraredStateAsyncTxStopReq) ||
            (furi_hal_infrared_state == InfraredStateAsyncTx));

        uint8_t buf_num = furi_hal_infrared_get_current_dma_tx_buffer();
        uint8_t next_buf_num = !buf_num;
        if(furi_hal_infrared_state == InfraredStateAsyncTxStopInProgress) {
            furi_hal_infrared_tx_dma_terminate();
        } else if(
            infrared_tim_tx.buffer[buf_num].last_packet_end ||
            (infrared_tim_tx.buffer[buf_num].packet_end &&
             (furi_hal_infrared_state == InfraredStateAsyncTxStopReq))) {
            furi_hal_infrared_state = InfraredStateAsyncTxStopInProgress;
            furi_hal_infrared_tx_fill_buffer_last(next_buf_num);
            furi_hal_infrared_tx_dma_set_buffer(next_buf_num);
        } else {
            /* if it's not end of the packet - continue receiving */
            furi_hal_infrared_tx_dma_set_buffer(next_buf_num);
        }
        if(infrared_tim_tx.signal_sent_callback && infrared_tim_tx.buffer[buf_num].packet_end &&
           (furi_hal_infrared_state != InfraredStateAsyncTxStopped)) {
            infrared_tim_tx.signal_sent_callback(infrared_tim_tx.signal_sent_context);
        }
    }
#else
#error Update this code. Would you kindly?
#endif
}

static void furi_hal_infrared_configure_tim_pwm_tx(uint32_t freq, float duty_cycle) {
    LL_TIM_DisableCounter(TIM1);
    LL_TIM_SetRepetitionCounter(TIM1, 0);
    LL_TIM_SetCounter(TIM1, 0);
    LL_TIM_SetPrescaler(TIM1, 0);
    LL_TIM_SetCounterMode(TIM1, LL_TIM_COUNTERMODE_UP);
    LL_TIM_EnableARRPreload(TIM1);
    LL_TIM_SetAutoReload(
        TIM1, __LL_TIM_CALC_ARR(SystemCoreClock, LL_TIM_GetPrescaler(TIM1), freq));
<<<<<<< HEAD
    if(infrared_external_output) {
        LL_TIM_OC_SetCompareCH1(TIM1, ((LL_TIM_GetAutoReload(TIM1) + 1) * (1 - duty_cycle)));
        LL_TIM_OC_EnablePreload(TIM1, LL_TIM_CHANNEL_CH1);
        /* LL_TIM_OCMODE_PWM2 set by DMA */
        LL_TIM_OC_SetMode(TIM1, LL_TIM_CHANNEL_CH1, LL_TIM_OCMODE_FORCED_INACTIVE);
        LL_TIM_OC_SetPolarity(TIM1, LL_TIM_CHANNEL_CH1N, LL_TIM_OCPOLARITY_HIGH);
        LL_TIM_OC_DisableFast(TIM1, LL_TIM_CHANNEL_CH1);
        LL_TIM_CC_EnableChannel(TIM1, LL_TIM_CHANNEL_CH1N);
        LL_TIM_DisableIT_CC1(TIM1);
    } else {
        LL_TIM_OC_SetCompareCH3(TIM1, ((LL_TIM_GetAutoReload(TIM1) + 1) * (1 - duty_cycle)));
        LL_TIM_OC_EnablePreload(TIM1, LL_TIM_CHANNEL_CH3);
        /* LL_TIM_OCMODE_PWM2 set by DMA */
        LL_TIM_OC_SetMode(TIM1, LL_TIM_CHANNEL_CH3, LL_TIM_OCMODE_FORCED_INACTIVE);
        LL_TIM_OC_SetPolarity(TIM1, LL_TIM_CHANNEL_CH3N, LL_TIM_OCPOLARITY_HIGH);
        LL_TIM_OC_DisableFast(TIM1, LL_TIM_CHANNEL_CH3);
        LL_TIM_CC_EnableChannel(TIM1, LL_TIM_CHANNEL_CH3N);
        LL_TIM_DisableIT_CC3(TIM1);
    }
=======
#if defined INFRARED_TX_DEBUG
    LL_TIM_OC_SetCompareCH1(TIM1, ((LL_TIM_GetAutoReload(TIM1) + 1) * (1 - duty_cycle)));
    LL_TIM_OC_EnablePreload(TIM1, LL_TIM_CHANNEL_CH1);
    /* LL_TIM_OCMODE_PWM2 set by DMA */
    LL_TIM_OC_SetMode(TIM1, LL_TIM_CHANNEL_CH1, LL_TIM_OCMODE_FORCED_INACTIVE);
    LL_TIM_OC_SetPolarity(TIM1, LL_TIM_CHANNEL_CH1N, LL_TIM_OCPOLARITY_HIGH);
    LL_TIM_OC_DisableFast(TIM1, LL_TIM_CHANNEL_CH1);
    LL_TIM_CC_EnableChannel(TIM1, LL_TIM_CHANNEL_CH1N);
    LL_TIM_DisableIT_CC1(TIM1);
#else
    LL_TIM_OC_SetCompareCH3(TIM1, ((LL_TIM_GetAutoReload(TIM1) + 1) * (1 - duty_cycle)));
    LL_TIM_OC_EnablePreload(TIM1, LL_TIM_CHANNEL_CH3);
    /* LL_TIM_OCMODE_PWM2 set by DMA */
    LL_TIM_OC_SetMode(TIM1, LL_TIM_CHANNEL_CH3, LL_TIM_OCMODE_FORCED_INACTIVE);
    LL_TIM_OC_SetPolarity(TIM1, LL_TIM_CHANNEL_CH3N, LL_TIM_OCPOLARITY_HIGH);
    LL_TIM_OC_DisableFast(TIM1, LL_TIM_CHANNEL_CH3);
    LL_TIM_CC_EnableChannel(TIM1, LL_TIM_CHANNEL_CH3N);
    LL_TIM_DisableIT_CC3(TIM1);
#endif
>>>>>>> 490447bb
    LL_TIM_DisableMasterSlaveMode(TIM1);
    LL_TIM_EnableAllOutputs(TIM1);
    LL_TIM_DisableIT_UPDATE(TIM1);
    LL_TIM_EnableDMAReq_UPDATE(TIM1);

    NVIC_SetPriority(TIM1_UP_TIM16_IRQn, NVIC_EncodePriority(NVIC_GetPriorityGrouping(), 5, 0));
    NVIC_EnableIRQ(TIM1_UP_TIM16_IRQn);
}

static void furi_hal_infrared_configure_tim_cmgr2_dma_tx(void) {
    LL_DMA_InitTypeDef dma_config = {0};
<<<<<<< HEAD
    if(infrared_external_output) {
        dma_config.PeriphOrM2MSrcAddress = (uint32_t) & (TIM1->CCMR1);
    } else {
        dma_config.PeriphOrM2MSrcAddress = (uint32_t) & (TIM1->CCMR2);
    }
=======
#if defined INFRARED_TX_DEBUG
    dma_config.PeriphOrM2MSrcAddress = (uint32_t) & (TIM1->CCMR1);
#else
    dma_config.PeriphOrM2MSrcAddress = (uint32_t) & (TIM1->CCMR2);
#endif
>>>>>>> 490447bb
    dma_config.MemoryOrM2MDstAddress = (uint32_t)NULL;
    dma_config.Direction = LL_DMA_DIRECTION_MEMORY_TO_PERIPH;
    dma_config.Mode = LL_DMA_MODE_NORMAL;
    dma_config.PeriphOrM2MSrcIncMode = LL_DMA_PERIPH_NOINCREMENT;
    dma_config.MemoryOrM2MDstIncMode = LL_DMA_MEMORY_INCREMENT;
    /* fill word to have other bits set to 0 */
    dma_config.PeriphOrM2MSrcDataSize = LL_DMA_PDATAALIGN_WORD;
    dma_config.MemoryOrM2MDstDataSize = LL_DMA_MDATAALIGN_BYTE;
    dma_config.NbData = 0;
    dma_config.PeriphRequest = LL_DMAMUX_REQ_TIM1_UP;
    dma_config.Priority = LL_DMA_PRIORITY_VERYHIGH;
    LL_DMA_Init(IR_DMA_CH1_DEF, &dma_config);

#if IR_DMA_CH1_CHANNEL == LL_DMA_CHANNEL_1
    LL_DMA_ClearFlag_TE1(IR_DMA);
    LL_DMA_ClearFlag_TC1(IR_DMA);
#else
#error Update this code. Would you kindly?
#endif

    LL_DMA_EnableIT_TE(IR_DMA_CH1_DEF);
    LL_DMA_EnableIT_TC(IR_DMA_CH1_DEF);

    furi_hal_interrupt_set_isr_ex(IR_DMA_CH1_IRQ, 4, furi_hal_infrared_tx_dma_polarity_isr, NULL);
}

static void furi_hal_infrared_configure_tim_rcr_dma_tx(void) {
    LL_DMA_InitTypeDef dma_config = {0};
    dma_config.PeriphOrM2MSrcAddress = (uint32_t) & (TIM1->RCR);
    dma_config.MemoryOrM2MDstAddress = (uint32_t)NULL;
    dma_config.Direction = LL_DMA_DIRECTION_MEMORY_TO_PERIPH;
    dma_config.Mode = LL_DMA_MODE_NORMAL;
    dma_config.PeriphOrM2MSrcIncMode = LL_DMA_PERIPH_NOINCREMENT;
    dma_config.MemoryOrM2MDstIncMode = LL_DMA_MEMORY_INCREMENT;
    dma_config.PeriphOrM2MSrcDataSize = LL_DMA_PDATAALIGN_HALFWORD;
    dma_config.MemoryOrM2MDstDataSize = LL_DMA_MDATAALIGN_HALFWORD;
    dma_config.NbData = 0;
    dma_config.PeriphRequest = LL_DMAMUX_REQ_TIM1_UP;
    dma_config.Priority = LL_DMA_PRIORITY_MEDIUM;
    LL_DMA_Init(IR_DMA_CH2_DEF, &dma_config);

#if IR_DMA_CH2_CHANNEL == LL_DMA_CHANNEL_2
    LL_DMA_ClearFlag_TC2(IR_DMA);
    LL_DMA_ClearFlag_HT2(IR_DMA);
    LL_DMA_ClearFlag_TE2(IR_DMA);
#else
#error Update this code. Would you kindly?
#endif

    LL_DMA_EnableIT_TC(IR_DMA_CH2_DEF);
    LL_DMA_EnableIT_HT(IR_DMA_CH2_DEF);
    LL_DMA_EnableIT_TE(IR_DMA_CH2_DEF);

    furi_hal_interrupt_set_isr_ex(IR_DMA_CH2_IRQ, 5, furi_hal_infrared_tx_dma_isr, NULL);
}

static void furi_hal_infrared_tx_fill_buffer_last(uint8_t buf_num) {
    furi_assert(buf_num < 2);
    furi_assert(furi_hal_infrared_state != InfraredStateAsyncRx);
    furi_assert(furi_hal_infrared_state < InfraredStateMAX);
    furi_assert(infrared_tim_tx.data_callback);
    InfraredTxBuf* buffer = &infrared_tim_tx.buffer[buf_num];
    furi_assert(buffer->data != NULL);
    (void)buffer->data;
    furi_assert(buffer->polarity != NULL);
    (void)buffer->polarity;

    infrared_tim_tx.buffer[buf_num].data[0] = 0; // 1 pulse
    infrared_tim_tx.buffer[buf_num].polarity[0] = INFRARED_TX_CCMR_LOW;
    infrared_tim_tx.buffer[buf_num].data[1] = 0; // 1 pulse
    infrared_tim_tx.buffer[buf_num].polarity[1] = INFRARED_TX_CCMR_LOW;
    infrared_tim_tx.buffer[buf_num].size = 2;
    infrared_tim_tx.buffer[buf_num].last_packet_end = true;
    infrared_tim_tx.buffer[buf_num].packet_end = true;
}

static void furi_hal_infrared_tx_fill_buffer(uint8_t buf_num, uint8_t polarity_shift) {
    furi_assert(buf_num < 2);
    furi_assert(furi_hal_infrared_state != InfraredStateAsyncRx);
    furi_assert(furi_hal_infrared_state < InfraredStateMAX);
    furi_assert(infrared_tim_tx.data_callback);
    InfraredTxBuf* buffer = &infrared_tim_tx.buffer[buf_num];
    furi_assert(buffer->data != NULL);
    furi_assert(buffer->polarity != NULL);

    FuriHalInfraredTxGetDataState status = FuriHalInfraredTxGetDataStateOk;
    uint32_t duration = 0;
    bool level = 0;
    size_t* size = &buffer->size;
    size_t polarity_counter = 0;
    while(polarity_shift--) {
        buffer->polarity[polarity_counter++] = INFRARED_TX_CCMR_LOW;
    }

    for(*size = 0; (*size < INFRARED_TIM_TX_DMA_BUFFER_SIZE) &&
                   (status == FuriHalInfraredTxGetDataStateOk);) {
        if(infrared_tim_tx.tx_timing_rest_duration > 0) {
            if(infrared_tim_tx.tx_timing_rest_duration > 0xFFFF) {
                buffer->data[*size] = 0xFFFF;
                status = FuriHalInfraredTxGetDataStateOk;
            } else {
                buffer->data[*size] = infrared_tim_tx.tx_timing_rest_duration;
                status = infrared_tim_tx.tx_timing_rest_status;
            }
            infrared_tim_tx.tx_timing_rest_duration -= buffer->data[*size];
            buffer->polarity[polarity_counter] = infrared_tim_tx.tx_timing_rest_level ?
                                                     INFRARED_TX_CCMR_HIGH :
                                                     INFRARED_TX_CCMR_LOW;
            ++(*size);
            ++polarity_counter;
            continue;
        }

        status = infrared_tim_tx.data_callback(infrared_tim_tx.data_context, &duration, &level);

        uint32_t num_of_impulses = roundf(duration / infrared_tim_tx.cycle_duration);

        if(num_of_impulses == 0) {
            if((*size == 0) && (status == FuriHalInfraredTxGetDataStateDone)) {
                /* if this is one sample in current buffer, but we
                 * have more to send - continue
                 */
                status = FuriHalInfraredTxGetDataStateOk;
            }
        } else if((num_of_impulses - 1) > 0xFFFF) {
            infrared_tim_tx.tx_timing_rest_duration = num_of_impulses - 1;
            infrared_tim_tx.tx_timing_rest_status = status;
            infrared_tim_tx.tx_timing_rest_level = level;
            status = FuriHalInfraredTxGetDataStateOk;
        } else {
            buffer->polarity[polarity_counter] = level ? INFRARED_TX_CCMR_HIGH :
                                                         INFRARED_TX_CCMR_LOW;
            buffer->data[*size] = num_of_impulses - 1;
            ++(*size);
            ++polarity_counter;
        }
    }

    buffer->last_packet_end = (status == FuriHalInfraredTxGetDataStateLastDone);
    buffer->packet_end = buffer->last_packet_end || (status == FuriHalInfraredTxGetDataStateDone);

    if(*size == 0) {
        buffer->data[0] = 0; // 1 pulse
        buffer->polarity[0] = INFRARED_TX_CCMR_LOW;
        buffer->size = 1;
    }
}

static void furi_hal_infrared_tx_dma_set_polarity(uint8_t buf_num, uint8_t polarity_shift) {
    furi_assert(buf_num < 2);
    furi_assert(furi_hal_infrared_state < InfraredStateMAX);
    InfraredTxBuf* buffer = &infrared_tim_tx.buffer[buf_num];
    furi_assert(buffer->polarity != NULL);

    FURI_CRITICAL_ENTER();
    bool channel_enabled = LL_DMA_IsEnabledChannel(IR_DMA_CH1_DEF);
    if(channel_enabled) {
        LL_DMA_DisableChannel(IR_DMA_CH1_DEF);
    }
    LL_DMA_SetMemoryAddress(IR_DMA_CH1_DEF, (uint32_t)buffer->polarity);
    LL_DMA_SetDataLength(IR_DMA_CH1_DEF, buffer->size + polarity_shift);
    if(channel_enabled) {
        LL_DMA_EnableChannel(IR_DMA_CH1_DEF);
    }
    FURI_CRITICAL_EXIT();
}

static void furi_hal_infrared_tx_dma_set_buffer(uint8_t buf_num) {
    furi_assert(buf_num < 2);
    furi_assert(furi_hal_infrared_state < InfraredStateMAX);
    InfraredTxBuf* buffer = &infrared_tim_tx.buffer[buf_num];
    furi_assert(buffer->data != NULL);

    /* non-circular mode requires disabled channel before setup */
    FURI_CRITICAL_ENTER();
    bool channel_enabled = LL_DMA_IsEnabledChannel(IR_DMA_CH2_DEF);
    if(channel_enabled) {
        LL_DMA_DisableChannel(IR_DMA_CH2_DEF);
    }
    LL_DMA_SetMemoryAddress(IR_DMA_CH2_DEF, (uint32_t)buffer->data);
    LL_DMA_SetDataLength(IR_DMA_CH2_DEF, buffer->size);
    if(channel_enabled) {
        LL_DMA_EnableChannel(IR_DMA_CH2_DEF);
    }
    FURI_CRITICAL_EXIT();
}

static void furi_hal_infrared_async_tx_free_resources(void) {
    furi_assert(
        (furi_hal_infrared_state == InfraredStateIdle) ||
        (furi_hal_infrared_state == InfraredStateAsyncTxStopped));

    if(infrared_external_output) {
        furi_hal_gpio_init(&gpio_ext_pa7, GpioModeAnalog, GpioPullDown, GpioSpeedLow);
    } else {
        furi_hal_gpio_init(&gpio_infrared_tx, GpioModeAnalog, GpioPullDown, GpioSpeedLow);
    }
    furi_hal_interrupt_set_isr(IR_DMA_CH1_IRQ, NULL, NULL);
    furi_hal_interrupt_set_isr(IR_DMA_CH2_IRQ, NULL, NULL);
    LL_TIM_DeInit(TIM1);

    furi_semaphore_free(infrared_tim_tx.stop_semaphore);
    free(infrared_tim_tx.buffer[0].data);
    free(infrared_tim_tx.buffer[1].data);
    free(infrared_tim_tx.buffer[0].polarity);
    free(infrared_tim_tx.buffer[1].polarity);

    infrared_tim_tx.buffer[0].data = NULL;
    infrared_tim_tx.buffer[1].data = NULL;
    infrared_tim_tx.buffer[0].polarity = NULL;
    infrared_tim_tx.buffer[1].polarity = NULL;
}

void furi_hal_infrared_async_tx_start(uint32_t freq, float duty_cycle) {
    if((duty_cycle > 1) || (duty_cycle <= 0) || (freq > INFRARED_MAX_FREQUENCY) ||
       (freq < INFRARED_MIN_FREQUENCY) || (infrared_tim_tx.data_callback == NULL)) {
        furi_crash(NULL);
    }

    furi_assert(furi_hal_infrared_state == InfraredStateIdle);
    furi_assert(infrared_tim_tx.buffer[0].data == NULL);
    furi_assert(infrared_tim_tx.buffer[1].data == NULL);
    furi_assert(infrared_tim_tx.buffer[0].polarity == NULL);
    furi_assert(infrared_tim_tx.buffer[1].polarity == NULL);

    size_t alloc_size_data = INFRARED_TIM_TX_DMA_BUFFER_SIZE * sizeof(uint16_t);
    infrared_tim_tx.buffer[0].data = malloc(alloc_size_data);
    infrared_tim_tx.buffer[1].data = malloc(alloc_size_data);

    size_t alloc_size_polarity =
        (INFRARED_TIM_TX_DMA_BUFFER_SIZE + INFRARED_POLARITY_SHIFT) * sizeof(uint8_t);
    infrared_tim_tx.buffer[0].polarity = malloc(alloc_size_polarity);
    infrared_tim_tx.buffer[1].polarity = malloc(alloc_size_polarity);

    infrared_tim_tx.stop_semaphore = furi_semaphore_alloc(1, 0);
    infrared_tim_tx.cycle_duration = 1000000.0 / freq;
    infrared_tim_tx.tx_timing_rest_duration = 0;

    furi_hal_infrared_tx_fill_buffer(0, INFRARED_POLARITY_SHIFT);

    furi_hal_infrared_configure_tim_pwm_tx(freq, duty_cycle);
    furi_hal_infrared_configure_tim_cmgr2_dma_tx();
    furi_hal_infrared_configure_tim_rcr_dma_tx();
    furi_hal_infrared_tx_dma_set_polarity(0, INFRARED_POLARITY_SHIFT);
    furi_hal_infrared_tx_dma_set_buffer(0);

    furi_hal_infrared_state = InfraredStateAsyncTx;

    LL_TIM_ClearFlag_UPDATE(TIM1);
    LL_DMA_EnableChannel(IR_DMA_CH1_DEF);
    LL_DMA_EnableChannel(IR_DMA_CH2_DEF);
    furi_delay_us(5);
    LL_TIM_GenerateEvent_UPDATE(TIM1); /* DMA -> TIMx_RCR */
    furi_delay_us(5);
    if(infrared_external_output) {
        LL_GPIO_ResetOutputPin(
            gpio_ext_pa7.port, gpio_ext_pa7.pin); /* when disable it prevents false pulse */
        furi_hal_gpio_init_ex(
            &gpio_ext_pa7, GpioModeAltFunctionPushPull, GpioPullUp, GpioSpeedHigh, GpioAltFn1TIM1);
    } else {
        LL_GPIO_ResetOutputPin(
            gpio_infrared_tx.port,
            gpio_infrared_tx.pin); /* when disable it prevents false pulse */
        furi_hal_gpio_init_ex(
            &gpio_infrared_tx,
            GpioModeAltFunctionPushPull,
            GpioPullUp,
            GpioSpeedHigh,
            GpioAltFn1TIM1);
    }

    FURI_CRITICAL_ENTER();
    LL_TIM_GenerateEvent_UPDATE(TIM1); /* TIMx_RCR -> Repetition counter */
    LL_TIM_EnableCounter(TIM1);
    FURI_CRITICAL_EXIT();
}

void furi_hal_infrared_async_tx_wait_termination(void) {
    furi_assert(furi_hal_infrared_state >= InfraredStateAsyncTx);
    furi_assert(furi_hal_infrared_state < InfraredStateMAX);

    FuriStatus status;
    status = furi_semaphore_acquire(infrared_tim_tx.stop_semaphore, FuriWaitForever);
    furi_check(status == FuriStatusOk);
    furi_hal_infrared_async_tx_free_resources();
    furi_hal_infrared_state = InfraredStateIdle;
}

void furi_hal_infrared_async_tx_stop(void) {
    furi_assert(furi_hal_infrared_state >= InfraredStateAsyncTx);
    furi_assert(furi_hal_infrared_state < InfraredStateMAX);

    FURI_CRITICAL_ENTER();
    if(furi_hal_infrared_state == InfraredStateAsyncTx)
        furi_hal_infrared_state = InfraredStateAsyncTxStopReq;
    FURI_CRITICAL_EXIT();

    furi_hal_infrared_async_tx_wait_termination();
}

void furi_hal_infrared_async_tx_set_data_isr_callback(
    FuriHalInfraredTxGetDataISRCallback callback,
    void* context) {
    furi_assert(furi_hal_infrared_state == InfraredStateIdle);
    infrared_tim_tx.data_callback = callback;
    infrared_tim_tx.data_context = context;
}

void furi_hal_infrared_async_tx_set_signal_sent_isr_callback(
    FuriHalInfraredTxSignalSentISRCallback callback,
    void* context) {
    infrared_tim_tx.signal_sent_callback = callback;
    infrared_tim_tx.signal_sent_context = context;
}<|MERGE_RESOLUTION|>--- conflicted
+++ resolved
@@ -12,15 +12,6 @@
 #include <furi.h>
 #include <math.h>
 
-<<<<<<< HEAD
-=======
-// #define INFRARED_TX_DEBUG
-
-#if defined INFRARED_TX_DEBUG
-#define gpio_infrared_tx gpio_ext_pa7
-#endif
-
->>>>>>> 490447bb
 #define INFRARED_TIM_TX_DMA_BUFFER_SIZE 200
 #define INFRARED_POLARITY_SHIFT 1
 
@@ -348,7 +339,6 @@
     LL_TIM_EnableARRPreload(TIM1);
     LL_TIM_SetAutoReload(
         TIM1, __LL_TIM_CALC_ARR(SystemCoreClock, LL_TIM_GetPrescaler(TIM1), freq));
-<<<<<<< HEAD
     if(infrared_external_output) {
         LL_TIM_OC_SetCompareCH1(TIM1, ((LL_TIM_GetAutoReload(TIM1) + 1) * (1 - duty_cycle)));
         LL_TIM_OC_EnablePreload(TIM1, LL_TIM_CHANNEL_CH1);
@@ -368,27 +358,6 @@
         LL_TIM_CC_EnableChannel(TIM1, LL_TIM_CHANNEL_CH3N);
         LL_TIM_DisableIT_CC3(TIM1);
     }
-=======
-#if defined INFRARED_TX_DEBUG
-    LL_TIM_OC_SetCompareCH1(TIM1, ((LL_TIM_GetAutoReload(TIM1) + 1) * (1 - duty_cycle)));
-    LL_TIM_OC_EnablePreload(TIM1, LL_TIM_CHANNEL_CH1);
-    /* LL_TIM_OCMODE_PWM2 set by DMA */
-    LL_TIM_OC_SetMode(TIM1, LL_TIM_CHANNEL_CH1, LL_TIM_OCMODE_FORCED_INACTIVE);
-    LL_TIM_OC_SetPolarity(TIM1, LL_TIM_CHANNEL_CH1N, LL_TIM_OCPOLARITY_HIGH);
-    LL_TIM_OC_DisableFast(TIM1, LL_TIM_CHANNEL_CH1);
-    LL_TIM_CC_EnableChannel(TIM1, LL_TIM_CHANNEL_CH1N);
-    LL_TIM_DisableIT_CC1(TIM1);
-#else
-    LL_TIM_OC_SetCompareCH3(TIM1, ((LL_TIM_GetAutoReload(TIM1) + 1) * (1 - duty_cycle)));
-    LL_TIM_OC_EnablePreload(TIM1, LL_TIM_CHANNEL_CH3);
-    /* LL_TIM_OCMODE_PWM2 set by DMA */
-    LL_TIM_OC_SetMode(TIM1, LL_TIM_CHANNEL_CH3, LL_TIM_OCMODE_FORCED_INACTIVE);
-    LL_TIM_OC_SetPolarity(TIM1, LL_TIM_CHANNEL_CH3N, LL_TIM_OCPOLARITY_HIGH);
-    LL_TIM_OC_DisableFast(TIM1, LL_TIM_CHANNEL_CH3);
-    LL_TIM_CC_EnableChannel(TIM1, LL_TIM_CHANNEL_CH3N);
-    LL_TIM_DisableIT_CC3(TIM1);
-#endif
->>>>>>> 490447bb
     LL_TIM_DisableMasterSlaveMode(TIM1);
     LL_TIM_EnableAllOutputs(TIM1);
     LL_TIM_DisableIT_UPDATE(TIM1);
@@ -400,19 +369,11 @@
 
 static void furi_hal_infrared_configure_tim_cmgr2_dma_tx(void) {
     LL_DMA_InitTypeDef dma_config = {0};
-<<<<<<< HEAD
     if(infrared_external_output) {
         dma_config.PeriphOrM2MSrcAddress = (uint32_t) & (TIM1->CCMR1);
     } else {
         dma_config.PeriphOrM2MSrcAddress = (uint32_t) & (TIM1->CCMR2);
     }
-=======
-#if defined INFRARED_TX_DEBUG
-    dma_config.PeriphOrM2MSrcAddress = (uint32_t) & (TIM1->CCMR1);
-#else
-    dma_config.PeriphOrM2MSrcAddress = (uint32_t) & (TIM1->CCMR2);
-#endif
->>>>>>> 490447bb
     dma_config.MemoryOrM2MDstAddress = (uint32_t)NULL;
     dma_config.Direction = LL_DMA_DIRECTION_MEMORY_TO_PERIPH;
     dma_config.Mode = LL_DMA_MODE_NORMAL;
