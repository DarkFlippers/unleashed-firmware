--- conflicted
+++ resolved
@@ -259,11 +259,7 @@
                     config->adv_name,
                     FURI_HAL_BT_ADV_NAME_LENGTH,
                     "%cControl %s",
-<<<<<<< HEAD
-                    *furi_hal_version_get_ble_local_device_name_ptr(),
-=======
                     AD_TYPE_COMPLETE_LOCAL_NAME,
->>>>>>> ae545cdb
                     furi_hal_version_get_name_ptr());
             }
         }
@@ -505,11 +501,7 @@
     furi_assert(profile < FuriHalBtProfileNumber);
     furi_assert(name);
 
-<<<<<<< HEAD
     if(!name || !strlen(name)) {
-=======
-    if(strlen(name) == 0) {
->>>>>>> ae545cdb
         memset(&(profile_config[profile].config.adv_name[1]), 0, FURI_HAL_BT_ADV_NAME_LENGTH - 1);
     } else {
         profile_config[profile].config.adv_name[0] = AD_TYPE_COMPLETE_LOCAL_NAME;
