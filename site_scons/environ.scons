--- conflicted
+++ resolved
@@ -16,30 +16,9 @@
     # Import PATH from OS env - scons doesn't do that by default
     "PATH": os.environ["PATH"],
 }
-<<<<<<< HEAD
-# Proxying CI environment to child processes & scripts
-variables_to_forward = [
-    # CI/CD variables
-    "WORKFLOW_BRANCH_OR_TAG",
-    "DIST_SUFFIX",
-    "FORCE_NO_DIRTY",
-    # Python & other tools
-    "HOME",
-    "APPDATA",
-    "PYTHONHOME",
-    "PYTHONNOUSERSITE",
-    "TMP",
-    "TEMP",
-    # ccache
-    "CCACHE_DISABLE",
-    # Colors for tools
-    "TERM",
-]
-=======
 
 variables_to_forward = list(FORWARDED_ENV_VARIABLES)
 
->>>>>>> 1e1d9fcb
 if proxy_env := GetOption("proxy_env"):
     variables_to_forward.extend(proxy_env.split(","))
 
