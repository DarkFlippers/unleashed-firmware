--- conflicted
+++ resolved
@@ -16,12 +16,8 @@
     uint32_t serial;
     uint8_t data_count_bit;
     uint8_t btn;
-<<<<<<< HEAD
-    uint16_t cnt;
+    uint32_t cnt;
     uint32_t seed;
-=======
-    uint32_t cnt;
->>>>>>> 1ca98170
 };
 
 /**
