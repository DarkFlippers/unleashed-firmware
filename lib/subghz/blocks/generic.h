--- conflicted
+++ resolved
@@ -25,13 +25,8 @@
     uint32_t cnt;
     uint8_t cnt_2;
     uint32_t seed;
-<<<<<<< HEAD
-    bool prg_mode;
-    bool allow_zero_seed;
-=======
+    bool prg_mode : 1;
     bool allow_zero_seed : 1;
-    bool prg_mode : 1;
->>>>>>> 7d2deb59
 };
 
 /**
