--- conflicted
+++ resolved
@@ -112,19 +112,6 @@
 }
 
 static bool subghz_protocol_faac_slh_gen_data(SubGhzProtocolEncoderFaacSLH* instance) {
-<<<<<<< HEAD
-    if(instance->generic.allow_zero_seed || (instance->generic.seed != 0x0)) {
-        instance->generic.cnt += furi_hal_subghz_get_rolling_counter_mult();
-    } else if(instance->generic.prg_mode == true) {
-        uint8_t data_tmp = 0;
-        uint8_t data_prg[8];
-
-        instance->generic.cnt_2++;
-
-        data_prg[0] = 0x00;
-
-        data_prg[1] = instance->generic.cnt_2;
-=======
     // Stupid bypass for custom button, remake later
     if(subghz_custom_btn_get_original() == 0) {
         subghz_custom_btn_set_original(0xF);
@@ -161,7 +148,6 @@
         }
 
         data_prg[1] = instance->generic.cnt & 0xFF;
->>>>>>> 7d2deb59
 
         data_prg[2] = (uint8_t)(instance->generic.seed & 0xFF);
         data_prg[3] = (uint8_t)(instance->generic.seed >> 8 & 0xFF);
@@ -173,27 +159,6 @@
         data_prg[4] ^= data_prg[1];
         data_prg[5] ^= data_prg[1];
 
-<<<<<<< HEAD
-        for(uint8_t i=data_prg[1]  & 0x0F ; i!=0; i--) {
-        data_tmp = data_prg[5];
-
-        data_prg[5] = ((data_prg[5] << 1) & 0xFF) | (data_prg[4]  & 0x80) >> 7;
-        data_prg[4] = ((data_prg[4] << 1) & 0xFF) | (data_prg[3]  & 0x80) >> 7;
-        data_prg[3] = ((data_prg[3] << 1) & 0xFF) | (data_prg[2]  & 0x80) >> 7;
-        data_prg[2] = ((data_prg[2] << 1) & 0xFF) | (data_tmp & 0x80) >> 7;
-    }
-        data_prg[6] = 0x0F;
-        data_prg[7] = 0x52;
-
-        uint32_t enc_prg_1 = data_prg[7] << 24 | data_prg[6] << 16 | data_prg[5] << 8 | data_prg[4];
-        uint32_t enc_prg_2 = data_prg[3] << 24 | data_prg[2] << 16 | data_prg[1] << 8 | data_prg[0];
-        instance->generic.data = (uint64_t)enc_prg_1 << 32 | enc_prg_2;
-        FURI_LOG_I(TAG, "New MasterKey encrypted : %016llX\r", instance->generic.data);
-
-        return true;
-    } else {
-        // Do not generate new data, send data from buffer
-=======
         for(uint8_t i = data_prg[1] & 0x0F; i != 0; i--) {
             data_tmp = data_prg[5];
 
@@ -212,7 +177,6 @@
         instance->generic.data = (uint64_t)enc_prg_1 << 32 | enc_prg_2;
         FURI_LOG_I(TAG, "New MasterKey encrypted : %016llX\r", instance->generic.data);
 
->>>>>>> 7d2deb59
         return true;
     } else {
         if(!instance->generic.allow_zero_seed && (instance->generic.seed == 0x0)) {
@@ -523,8 +487,6 @@
     uint32_t decrypt = 0;
     uint64_t man;
 
-<<<<<<< HEAD
-=======
     // Stupid bypass for custom button, remake later
     if(subghz_custom_btn_get_original() == 0) {
         subghz_custom_btn_set_original(0xF);
@@ -532,7 +494,6 @@
 
     subghz_custom_btn_set_max(1);
     FURI_LOG_I("RMC", "CUSTOMBTN: %d\r", subghz_custom_btn_get());
->>>>>>> 7d2deb59
     uint8_t data_tmp = 0;
     uint8_t data_prg[8];
     data_prg[0] = (code_hop & 0xFF);
@@ -544,38 +505,6 @@
     data_prg[6] = ((code_fix >> 16) & 0xFF);
     data_prg[7] = (code_fix >> 24);
 
-<<<<<<< HEAD
-    if( (data_prg[7] == 0x52) && (data_prg[6] == 0x0F) && (data_prg[0] == 0x00) )  {
-        instance->prg_mode = true;
-        // ProgMode ON
-        FURI_LOG_I(TAG, "Master Key detected!");
-
-        for(uint8_t i = data_prg[1] & 0xF; i != 0; i--) {
-
-         data_tmp = data_prg[2];
-
-         data_prg[2] = data_prg[2] >> 1 | (data_prg[3] & 1) << 7;
-         data_prg[3] = data_prg[3] >> 1 | (data_prg[4] & 1) << 7;
-         data_prg[4] = data_prg[4] >> 1 | (data_prg[5] & 1) << 7;
-         data_prg[5] = data_prg[5] >> 1 | (data_tmp & 1) << 7;
-
-       }
-       data_prg[2] ^= data_prg[1];
-       data_prg[3] ^= data_prg[1];
-       data_prg[4] ^= data_prg[1];
-       data_prg[5] ^= data_prg[1];
-       FURI_LOG_I(TAG, "Got SEED value!");
-       instance->seed = data_prg[5] << 24 | data_prg[4] << 16 | data_prg[3] << 8 | data_prg[2];
-       FURI_LOG_I(TAG, "SEED = %08lX", instance->seed);
-       uint32_t dec_prg_1 = data_prg[7] << 24 | data_prg[6] << 16 | data_prg[5] << 8 | data_prg[4];
-       uint32_t dec_prg_2 = data_prg[3] << 24 | data_prg[2] << 16 | data_prg[1] << 8 | data_prg[0];
-       instance->data_2 = (uint64_t)dec_prg_1 << 32 | dec_prg_2;
-       FURI_LOG_I(TAG, "MasterKey decrypted : %016llX\r", instance->data_2);
-       instance->cnt_2 = data_prg[1];
-    } else {
-        instance->prg_mode = false;
-        }
-=======
     if(((data_prg[7] == 0x52) && (data_prg[6] == 0x0F) && (data_prg[0] == 0x00))) {
         instance->prg_mode = true;
         // ProgMode ON
@@ -607,7 +536,6 @@
 
         instance->prg_mode = false;
     }
->>>>>>> 7d2deb59
 
     for
         M_EACH(manufacture_code, *subghz_keystore_get_data(keystore), SubGhzKeyArray_t) {
@@ -718,10 +646,7 @@
         furi_string_cat_printf(
             output,
             "%s %dbit\r\n"
-<<<<<<< HEAD
-=======
             "Master Remote Prog Mode\r\n"
->>>>>>> 7d2deb59
             "Ke:%lX%08lX\r\n"
             "Kd:%lX%08lX\r\n"
             "Seed:%08lX mCnt:%02X",
@@ -732,11 +657,7 @@
             (uint32_t)(instance->generic.data_2 >> 32),
             (uint32_t)instance->generic.data_2,
             instance->generic.seed,
-<<<<<<< HEAD
-            instance->generic.cnt_2); 
-=======
             (uint8_t)(instance->generic.cnt & 0xFF));
->>>>>>> 7d2deb59
     } else if(instance->generic.allow_zero_seed == false) {
         furi_string_cat_printf(
             output,
