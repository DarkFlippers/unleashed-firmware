--- conflicted
+++ resolved
@@ -137,19 +137,13 @@
  * @param btn Button number, 4 bit
  */
 static bool subghz_protocol_keeloq_gen_data(SubGhzProtocolEncoderKeeloq* instance, uint8_t btn) {
-<<<<<<< HEAD
     if(instance->generic.cnt < 0xFFFF) {
         instance->generic.cnt++;
     } else if(instance->generic.cnt >= 0xFFFF) {
         instance->generic.cnt = 0;
     }
-    uint32_t fix = btn << 28 | instance->generic.serial;
-    uint32_t decrypt = btn << 28 |
-=======
-    instance->generic.cnt++;
     uint32_t fix = (uint32_t)btn << 28 | instance->generic.serial;
     uint32_t decrypt = (uint32_t)btn << 28 |
->>>>>>> 8582670a
                        (instance->generic.serial & 0x3FF)
                            << 16 | //ToDo in some protocols the discriminator is 0
                        instance->generic.cnt;
@@ -381,7 +375,6 @@
             break;
         }
 
-<<<<<<< HEAD
         uint8_t seed_data[sizeof(uint32_t)] = {0};
         for(size_t i = 0; i < sizeof(uint32_t); i++) {
             seed_data[sizeof(uint32_t) - i - 1] = (instance->generic.seed >> i * 8) & 0xFF;
@@ -403,10 +396,6 @@
 
         if(!flipper_format_rewind(flipper_format)) {
             FURI_LOG_E(TAG, "Rewind error");
-=======
-        if(strcmp(instance->manufacture_name, "DoorHan") != 0) {
-            FURI_LOG_E(TAG, "Wrong manufacturer name");
->>>>>>> 8582670a
             break;
         }
 
