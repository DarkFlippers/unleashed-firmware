--- conflicted
+++ resolved
@@ -10,10 +10,7 @@
 // TODO: Store target key in CUID dictionary
 // TODO: Fix rare nested_target_key 64 bug
 // TODO: Dead code for malloc returning NULL?
-<<<<<<< HEAD
-=======
 // TODO: Auth1 static encrypted exists (rare)
->>>>>>> f346412e
 
 #define MF_CLASSIC_MAX_BUFF_SIZE (64)
 
@@ -610,10 +607,7 @@
 }
 
 NfcCommand mf_classic_poller_handler_backdoor_read_sector(MfClassicPoller* instance) {
-<<<<<<< HEAD
-=======
     // TODO: Reauth not needed
->>>>>>> f346412e
     NfcCommand command = NfcCommandContinue;
     MfClassicPollerDictAttackContext* dict_attack_ctx = &instance->mode_ctx.dict_attack_ctx;
     MfClassicError error = MfClassicErrorNone;
@@ -1862,10 +1856,7 @@
         } else if(dict_attack_ctx->prng_type == MfClassicPrngTypeNoTag) {
             FURI_LOG_E(TAG, "No tag detected");
             // Free nonce array
-<<<<<<< HEAD
-=======
             // TODO: Consider using .count here
->>>>>>> f346412e
             if(dict_attack_ctx->nested_nonce.nonces) {
                 free(dict_attack_ctx->nested_nonce.nonces);
                 dict_attack_ctx->nested_nonce.nonces = NULL;
@@ -1876,10 +1867,7 @@
         }
         if(dict_attack_ctx->nested_nonce.nonces) {
             // Free nonce array
-<<<<<<< HEAD
-=======
             // TODO: Consider using .count here
->>>>>>> f346412e
             free(dict_attack_ctx->nested_nonce.nonces);
             dict_attack_ctx->nested_nonce.nonces = NULL;
             dict_attack_ctx->nested_nonce.count = 0;
@@ -1893,22 +1881,12 @@
                                        (instance->sectors_total * 2) :
                                        (instance->sectors_total * 16);
     if(dict_attack_ctx->nested_phase == MfClassicNestedPhaseDictAttackResume) {
-<<<<<<< HEAD
-        if(!(mf_classic_nested_is_target_key_found(instance, true))) {
-=======
         if(!(mf_classic_nested_is_target_key_found(instance, true)) &&
            (dict_attack_ctx->nested_nonce.count > 0)) {
->>>>>>> f346412e
             instance->state = MfClassicPollerStateNestedDictAttack;
             return command;
         } else {
             dict_attack_ctx->auth_passed = true;
-<<<<<<< HEAD
-            furi_assert(dict_attack_ctx->nested_nonce.nonces);
-            free(dict_attack_ctx->nested_nonce.nonces);
-            dict_attack_ctx->nested_nonce.nonces = NULL;
-            dict_attack_ctx->nested_nonce.count = 0;
-=======
             if(dict_attack_ctx->nested_nonce.count > 0) {
                 // Free nonce array
                 furi_assert(dict_attack_ctx->nested_nonce.nonces);
@@ -1916,7 +1894,6 @@
                 dict_attack_ctx->nested_nonce.nonces = NULL;
                 dict_attack_ctx->nested_nonce.count = 0;
             }
->>>>>>> f346412e
             dict_attack_ctx->nested_phase = MfClassicNestedPhaseDictAttack;
         }
     }
