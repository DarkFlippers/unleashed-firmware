--- conflicted
+++ resolved
@@ -1,6 +1,14 @@
 #include "iso14443_4_layer.h"
 
 #include <furi.h>
+
+// EMV Specific masks
+#define ISO14443_4_BLOCK_PCB_I_        (0U << 6)
+#define ISO14443_4_BLOCK_PCB_R_        (2U << 6)
+#define ISO14443_4_BLOCK_PCB_TYPE_MASK (3U << 6)
+#define ISO14443_4_BLOCK_PCB_S_WTX     (3U << 4)
+#define ISO14443_4_BLOCK_PCB_S         (3U << 6)
+//
 
 #define ISO14443_4_BLOCK_PCB      (1U << 1)
 #define ISO14443_4_BLOCK_PCB_MASK (0x03)
@@ -39,18 +47,6 @@
 #define ISO14443_4_BLOCK_PCB_R_NACK_ACTIVE(pcb) \
     ISO14443_4_BLOCK_PCB_BITS_ACTIVE(pcb, ISO14443_4_BLOCK_PCB_R_NACK_MASK)
 
-#define ISO14443_4_BLOCK_PCB_I_        (0U << 6)
-#define ISO14443_4_BLOCK_PCB_R_        (2U << 6)
-#define ISO14443_4_BLOCK_PCB_TYPE_MASK (3U << 6)
-
-#define ISO14443_4_BLOCK_PCB_S_DESELECT   (0U << 4)
-#define ISO14443_4_BLOCK_PCB_S_WTX        (3U << 4)
-#define ISO14443_4_BLOCK_PCB_BLOCK_NUMBER (1U << 0)
-
-#define ISO14443_4_BLOCK_PCB_NAD      (1U << 2)
-#define ISO14443_4_BLOCK_PCB_CID      (1U << 3)
-#define ISO14443_4_BLOCK_PCB_CHAINING (1U << 4)
-
 struct Iso14443_4Layer {
     uint8_t pcb;
     uint8_t pcb_prev;
@@ -126,12 +122,6 @@
     bool ret = false;
 
     do {
-<<<<<<< HEAD
-        if(!bit_buffer_starts_with_byte(block_data, instance->pcb_prev)) break;
-        // TODO: Fix crash
-        bit_buffer_copy_right(output_data, block_data, 1);
-        ret = true;
-=======
         if(ISO14443_4_BLOCK_PCB_IS_R_BLOCK(instance->pcb_prev)) {
             const uint8_t response_pcb = iso14443_4_layer_get_response_pcb(block_data);
             ret = (ISO14443_4_BLOCK_PCB_IS_R_BLOCK(response_pcb)) &&
@@ -152,7 +142,6 @@
             bit_buffer_copy_right(output_data, block_data, 1);
             ret = true;
         }
->>>>>>> 180d1f04
     } while(false);
 
     return ret;
