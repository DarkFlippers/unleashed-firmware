--- conflicted
+++ resolved
@@ -1030,29 +1030,8 @@
                     deactivated = true;
                 }
                 if(!mf_classic_is_key_found(data, i, MfClassicKeyB)) {
-<<<<<<< HEAD
-                    if(mf_classic_is_key_found(data, i, MfClassicKeyA)) {
-                        uint64_t found_key;
-                        if(nfc_worker_mf_get_b_key_from_sector_trailer(
-                               &tx_rx, i, key, &found_key)) {
-                            FURI_LOG_D(TAG, "Found B key via reading sector %d", i);
-                            mf_classic_set_key_found(data, i, MfClassicKeyB, found_key);
-
-                            if(nfc_worker->state == NfcWorkerStateMfClassicDictAttack) {
-                                nfc_worker->callback(NfcWorkerEventFoundKeyB, nfc_worker->context);
-                            }
-
-                            nfc_worker_mf_classic_key_attack(nfc_worker, found_key, &tx_rx, i + 1);
-                            break;
-                        }
-                    }
-
-                    if(mf_classic_authenticate_skip_activate(
-                           &tx_rx, block_num, key, MfClassicKeyB, !deactivated, cuid)) {
-=======
                     if(mf_classic_authenticate_skip_activate(
                            &tx_rx, block_num, key, MfClassicKeyB, !deactivated, cuid)) { //-V547
->>>>>>> c7648eb9
                         FURI_LOG_D(TAG, "Key B found: %012llX", key);
                         mf_classic_set_key_found(data, i, MfClassicKeyB, key);
                         nfc_worker->callback(NfcWorkerEventFoundKeyB, nfc_worker->context);
@@ -1070,20 +1049,12 @@
                     if(mf_classic_is_key_found(data, i, MfClassicKeyB) &&
                        memcmp(sec_trailer->key_b, current_key, 6) == 0) {
                         if(!mf_classic_authenticate_skip_activate(
-<<<<<<< HEAD
-                               &tx_rx, block_num, key, MfClassicKeyB, !deactivated, cuid)) {
-=======
                                &tx_rx, block_num, key, MfClassicKeyB, !deactivated, cuid)) { //-V547
->>>>>>> c7648eb9
                             mf_classic_set_key_not_found(data, i, MfClassicKeyB);
                             FURI_LOG_D(TAG, "Key %dB not found in attack", i);
                         }
                         furi_hal_nfc_sleep();
-<<<<<<< HEAD
-                        deactivated = true;
-=======
                         deactivated = true; //-V1048
->>>>>>> c7648eb9
                     }
                 }
                 if(mf_classic_is_key_found(data, i, MfClassicKeyA) &&
