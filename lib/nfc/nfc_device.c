#include "nfc_device.h"
#include "assets_icons.h"
#include "nfc_types.h"

#include <lib/toolbox/path.h>
#include <lib/toolbox/hex.h>
#include <lib/nfc/protocols/nfc_util.h>
#include <flipper_format/flipper_format.h>

#define TAG "NfcDevice"
#define NFC_DEVICE_KEYS_FOLDER EXT_PATH("nfc/.cache")
#define NFC_DEVICE_KEYS_EXTENSION ".keys"

static const char* nfc_file_header = "Flipper NFC device";
static const uint32_t nfc_file_version = 3;

static const char* nfc_keys_file_header = "Flipper NFC keys";
static const uint32_t nfc_keys_file_version = 1;

// Protocols format versions
static const uint32_t nfc_mifare_classic_data_format_version = 2;
static const uint32_t nfc_mifare_ultralight_data_format_version = 1;

NfcDevice* nfc_device_alloc() {
    NfcDevice* nfc_dev = malloc(sizeof(NfcDevice));
    nfc_dev->storage = furi_record_open(RECORD_STORAGE);
    nfc_dev->dialogs = furi_record_open(RECORD_DIALOGS);
    nfc_dev->load_path = furi_string_alloc();
    nfc_dev->dev_data.parsed_data = furi_string_alloc();
    nfc_dev->folder = furi_string_alloc();

    // Rename cache folder name for backward compatibility
    if(storage_common_stat(nfc_dev->storage, "/ext/nfc/cache", NULL) == FSE_OK) {
        storage_common_rename(nfc_dev->storage, "/ext/nfc/cache", NFC_DEVICE_KEYS_FOLDER);
    }
    return nfc_dev;
}

void nfc_device_free(NfcDevice* nfc_dev) {
    furi_assert(nfc_dev);
    nfc_device_clear(nfc_dev);
    furi_record_close(RECORD_STORAGE);
    furi_record_close(RECORD_DIALOGS);
    furi_string_free(nfc_dev->load_path);
    furi_string_free(nfc_dev->dev_data.parsed_data);
    furi_string_free(nfc_dev->folder);
    free(nfc_dev);
}

static void nfc_device_prepare_format_string(NfcDevice* dev, FuriString* format_string) {
    if(dev->format == NfcDeviceSaveFormatUid) {
        furi_string_set(format_string, "UID");
    } else if(dev->format == NfcDeviceSaveFormatBankCard) {
        furi_string_set(format_string, "Bank card");
    } else if(dev->format == NfcDeviceSaveFormatMifareUl) {
        furi_string_set(format_string, nfc_mf_ul_type(dev->dev_data.mf_ul_data.type, true));
    } else if(dev->format == NfcDeviceSaveFormatMifareClassic) {
        furi_string_set(format_string, "Mifare Classic");
    } else if(dev->format == NfcDeviceSaveFormatMifareDesfire) {
        furi_string_set(format_string, "Mifare DESFire");
    } else if(dev->format == NfcDeviceSaveFormatNfcV) {
        furi_string_set(format_string, "ISO15693");
    } else {
        furi_string_set(format_string, "Unknown");
    }
}

static bool nfc_device_parse_format_string(NfcDevice* dev, FuriString* format_string) {
    if(furi_string_start_with_str(format_string, "UID")) {
        dev->format = NfcDeviceSaveFormatUid;
        dev->dev_data.protocol = NfcDeviceProtocolUnknown;
        return true;
    }
    if(furi_string_start_with_str(format_string, "Bank card")) {
        dev->format = NfcDeviceSaveFormatBankCard;
        dev->dev_data.protocol = NfcDeviceProtocolEMV;
        return true;
    }
    // Check Mifare Ultralight types
    for(MfUltralightType type = MfUltralightTypeUnknown; type < MfUltralightTypeNum; type++) {
        if(furi_string_equal(format_string, nfc_mf_ul_type(type, true))) {
            dev->format = NfcDeviceSaveFormatMifareUl;
            dev->dev_data.protocol = NfcDeviceProtocolMifareUl;
            dev->dev_data.mf_ul_data.type = type;
            return true;
        }
    }
    if(furi_string_start_with_str(format_string, "Mifare Classic")) {
        dev->format = NfcDeviceSaveFormatMifareClassic;
        dev->dev_data.protocol = NfcDeviceProtocolMifareClassic;
        return true;
    }
    if(furi_string_start_with_str(format_string, "Mifare DESFire")) {
        dev->format = NfcDeviceSaveFormatMifareDesfire;
        dev->dev_data.protocol = NfcDeviceProtocolMifareDesfire;
        return true;
    }
    if(furi_string_start_with_str(format_string, "ISO15693")) {
        dev->format = NfcDeviceSaveFormatNfcV;
        dev->dev_data.protocol = NfcDeviceProtocolNfcV;
        return true;
    }
    return false;
}

static bool nfc_device_save_mifare_ul_data(FlipperFormat* file, NfcDevice* dev) {
    bool saved = false;
    MfUltralightData* data = &dev->dev_data.mf_ul_data;
    FuriString* temp_str;
    temp_str = furi_string_alloc();

    // Save Mifare Ultralight specific data
    do {
        if(!flipper_format_write_comment_cstr(file, "Mifare Ultralight specific data")) break;
        if(!flipper_format_write_uint32(
               file, "Data format version", &nfc_mifare_ultralight_data_format_version, 1))
            break;
        if(!flipper_format_write_hex(file, "Signature", data->signature, sizeof(data->signature)))
            break;
        if(!flipper_format_write_hex(
               file, "Mifare version", (uint8_t*)&data->version, sizeof(data->version)))
            break;
        // Write conters and tearing flags data
        bool counters_saved = true;
        for(uint8_t i = 0; i < 3; i++) {
            furi_string_printf(temp_str, "Counter %d", i);
            if(!flipper_format_write_uint32(
                   file, furi_string_get_cstr(temp_str), &data->counter[i], 1)) {
                counters_saved = false;
                break;
            }
            furi_string_printf(temp_str, "Tearing %d", i);
            if(!flipper_format_write_hex(
                   file, furi_string_get_cstr(temp_str), &data->tearing[i], 1)) {
                counters_saved = false;
                break;
            }
        }
        if(!counters_saved) break;
        // Write pages data
        uint32_t pages_total = data->data_size / 4;
        if(!flipper_format_write_uint32(file, "Pages total", &pages_total, 1)) break;
        uint32_t pages_read = data->data_read / 4;
        if(!flipper_format_write_uint32(file, "Pages read", &pages_read, 1)) break;
        bool pages_saved = true;
        for(uint16_t i = 0; i < data->data_size; i += 4) {
            furi_string_printf(temp_str, "Page %d", i / 4);
            if(!flipper_format_write_hex(file, furi_string_get_cstr(temp_str), &data->data[i], 4)) {
                pages_saved = false;
                break;
            }
        }
        if(!pages_saved) break;

        // Write authentication counter
        uint32_t auth_counter = data->curr_authlim;
        if(!flipper_format_write_uint32(file, "Failed authentication attempts", &auth_counter, 1))
            break;

        saved = true;
    } while(false);

    furi_string_free(temp_str);
    return saved;
}

bool nfc_device_load_mifare_ul_data(FlipperFormat* file, NfcDevice* dev) {
    bool parsed = false;
    MfUltralightData* data = &dev->dev_data.mf_ul_data;
    FuriString* temp_str;
    temp_str = furi_string_alloc();
    uint32_t data_format_version = 0;

    do {
        // Read Mifare Ultralight format version
        if(!flipper_format_read_uint32(file, "Data format version", &data_format_version, 1)) {
            if(!flipper_format_rewind(file)) break;
        }

        // Read signature
        if(!flipper_format_read_hex(file, "Signature", data->signature, sizeof(data->signature)))
            break;
        // Read Mifare version
        if(!flipper_format_read_hex(
               file, "Mifare version", (uint8_t*)&data->version, sizeof(data->version)))
            break;
        // Read counters and tearing flags
        bool counters_parsed = true;
        for(uint8_t i = 0; i < 3; i++) {
            furi_string_printf(temp_str, "Counter %d", i);
            if(!flipper_format_read_uint32(
                   file, furi_string_get_cstr(temp_str), &data->counter[i], 1)) {
                counters_parsed = false;
                break;
            }
            furi_string_printf(temp_str, "Tearing %d", i);
            if(!flipper_format_read_hex(
                   file, furi_string_get_cstr(temp_str), &data->tearing[i], 1)) {
                counters_parsed = false;
                break;
            }
        }
        if(!counters_parsed) break;
        // Read pages
        uint32_t pages_total = 0;
        if(!flipper_format_read_uint32(file, "Pages total", &pages_total, 1)) break;
        uint32_t pages_read = 0;
        if(data_format_version < nfc_mifare_ultralight_data_format_version) {
            pages_read = pages_total;
        } else {
            if(!flipper_format_read_uint32(file, "Pages read", &pages_read, 1)) break;
        }
        data->data_size = pages_total * 4;
        data->data_read = pages_read * 4;
        if(data->data_size > MF_UL_MAX_DUMP_SIZE || data->data_read > MF_UL_MAX_DUMP_SIZE) break;
        bool pages_parsed = true;
        for(uint16_t i = 0; i < pages_total; i++) {
            furi_string_printf(temp_str, "Page %d", i);
            if(!flipper_format_read_hex(
                   file, furi_string_get_cstr(temp_str), &data->data[i * 4], 4)) {
                pages_parsed = false;
                break;
            }
        }
        if(!pages_parsed) break;

        // Read authentication counter
        uint32_t auth_counter;
        if(!flipper_format_read_uint32(file, "Failed authentication attempts", &auth_counter, 1))
            auth_counter = 0;
        data->curr_authlim = auth_counter;

        data->auth_success = mf_ul_is_full_capture(data);

        parsed = true;
    } while(false);

    furi_string_free(temp_str);
    return parsed;
}

static bool nfc_device_save_mifare_df_key_settings(
    FlipperFormat* file,
    MifareDesfireKeySettings* ks,
    const char* prefix) {
    bool saved = false;
    FuriString* key;
    key = furi_string_alloc();

    do {
        furi_string_printf(key, "%s Change Key ID", prefix);
        if(!flipper_format_write_hex(file, furi_string_get_cstr(key), &ks->change_key_id, 1))
            break;
        furi_string_printf(key, "%s Config Changeable", prefix);
        if(!flipper_format_write_bool(file, furi_string_get_cstr(key), &ks->config_changeable, 1))
            break;
        furi_string_printf(key, "%s Free Create Delete", prefix);
        if(!flipper_format_write_bool(file, furi_string_get_cstr(key), &ks->free_create_delete, 1))
            break;
        furi_string_printf(key, "%s Free Directory List", prefix);
        if(!flipper_format_write_bool(file, furi_string_get_cstr(key), &ks->free_directory_list, 1))
            break;
        furi_string_printf(key, "%s Key Changeable", prefix);
        if(!flipper_format_write_bool(
               file, furi_string_get_cstr(key), &ks->master_key_changeable, 1))
            break;
        if(ks->flags) {
            furi_string_printf(key, "%s Flags", prefix);
            if(!flipper_format_write_hex(file, furi_string_get_cstr(key), &ks->flags, 1)) break;
        }
        furi_string_printf(key, "%s Max Keys", prefix);
        if(!flipper_format_write_hex(file, furi_string_get_cstr(key), &ks->max_keys, 1)) break;
        for(MifareDesfireKeyVersion* kv = ks->key_version_head; kv; kv = kv->next) {
            furi_string_printf(key, "%s Key %d Version", prefix, kv->id);
            if(!flipper_format_write_hex(file, furi_string_get_cstr(key), &kv->version, 1)) break;
        }
        saved = true;
    } while(false);

    furi_string_free(key);
    return saved;
}

bool nfc_device_load_mifare_df_key_settings(
    FlipperFormat* file,
    MifareDesfireKeySettings* ks,
    const char* prefix) {
    bool parsed = false;
    FuriString* key;
    key = furi_string_alloc();

    do {
        furi_string_printf(key, "%s Change Key ID", prefix);
        if(!flipper_format_read_hex(file, furi_string_get_cstr(key), &ks->change_key_id, 1)) break;
        furi_string_printf(key, "%s Config Changeable", prefix);
        if(!flipper_format_read_bool(file, furi_string_get_cstr(key), &ks->config_changeable, 1))
            break;
        furi_string_printf(key, "%s Free Create Delete", prefix);
        if(!flipper_format_read_bool(file, furi_string_get_cstr(key), &ks->free_create_delete, 1))
            break;
        furi_string_printf(key, "%s Free Directory List", prefix);
        if(!flipper_format_read_bool(file, furi_string_get_cstr(key), &ks->free_directory_list, 1))
            break;
        furi_string_printf(key, "%s Key Changeable", prefix);
        if(!flipper_format_read_bool(
               file, furi_string_get_cstr(key), &ks->master_key_changeable, 1))
            break;
        furi_string_printf(key, "%s Flags", prefix);
        if(flipper_format_key_exist(file, furi_string_get_cstr(key))) {
            if(!flipper_format_read_hex(file, furi_string_get_cstr(key), &ks->flags, 1)) break;
        }
        furi_string_printf(key, "%s Max Keys", prefix);
        if(!flipper_format_read_hex(file, furi_string_get_cstr(key), &ks->max_keys, 1)) break;
        ks->flags |= ks->max_keys >> 4;
        ks->max_keys &= 0xF;
        MifareDesfireKeyVersion** kv_head = &ks->key_version_head;
        for(int key_id = 0; key_id < ks->max_keys; key_id++) {
            furi_string_printf(key, "%s Key %d Version", prefix, key_id);
            uint8_t version;
            if(flipper_format_read_hex(file, furi_string_get_cstr(key), &version, 1)) {
                MifareDesfireKeyVersion* kv = malloc(sizeof(MifareDesfireKeyVersion));
                memset(kv, 0, sizeof(MifareDesfireKeyVersion));
                kv->id = key_id;
                kv->version = version;
                *kv_head = kv;
                kv_head = &kv->next;
            }
        }
        parsed = true;
    } while(false);

    furi_string_free(key);
    return parsed;
}

static bool nfc_device_save_mifare_df_app(FlipperFormat* file, MifareDesfireApplication* app) {
    bool saved = false;
    FuriString *prefix, *key;
    prefix =
        furi_string_alloc_printf("Application %02x%02x%02x", app->id[0], app->id[1], app->id[2]);
    key = furi_string_alloc();
    uint8_t* tmp = NULL;

    do {
        if(app->key_settings) {
            if(!nfc_device_save_mifare_df_key_settings(
                   file, app->key_settings, furi_string_get_cstr(prefix)))
                break;
        }
        if(!app->file_head) break;
        uint32_t n_files = 0;
        for(MifareDesfireFile* f = app->file_head; f; f = f->next) {
            n_files++;
        }
        tmp = malloc(n_files);
        int i = 0;
        for(MifareDesfireFile* f = app->file_head; f; f = f->next) {
            tmp[i++] = f->id;
        }
        furi_string_printf(key, "%s File IDs", furi_string_get_cstr(prefix));
        if(!flipper_format_write_hex(file, furi_string_get_cstr(key), tmp, n_files)) break;
        bool saved_files = true;
        for(MifareDesfireFile* f = app->file_head; f; f = f->next) {
            saved_files = false;
            furi_string_printf(key, "%s File %d Type", furi_string_get_cstr(prefix), f->id);
            if(!flipper_format_write_hex(file, furi_string_get_cstr(key), &f->type, 1)) break;
            furi_string_printf(
                key, "%s File %d Communication Settings", furi_string_get_cstr(prefix), f->id);
            if(!flipper_format_write_hex(file, furi_string_get_cstr(key), &f->comm, 1)) break;
            furi_string_printf(
                key, "%s File %d Access Rights", furi_string_get_cstr(prefix), f->id);
            if(!flipper_format_write_hex(
                   file, furi_string_get_cstr(key), (uint8_t*)&f->access_rights, 2))
                break;
            uint16_t size = 0;
            if(f->type == MifareDesfireFileTypeStandard ||
               f->type == MifareDesfireFileTypeBackup) {
                size = f->settings.data.size;
                furi_string_printf(key, "%s File %d Size", furi_string_get_cstr(prefix), f->id);
                if(!flipper_format_write_uint32(
                       file, furi_string_get_cstr(key), &f->settings.data.size, 1))
                    break;
            } else if(f->type == MifareDesfireFileTypeValue) {
                furi_string_printf(
                    key, "%s File %d Hi Limit", furi_string_get_cstr(prefix), f->id);
                if(!flipper_format_write_uint32(
                       file, furi_string_get_cstr(key), &f->settings.value.hi_limit, 1))
                    break;
                furi_string_printf(
                    key, "%s File %d Lo Limit", furi_string_get_cstr(prefix), f->id);
                if(!flipper_format_write_uint32(
                       file, furi_string_get_cstr(key), &f->settings.value.lo_limit, 1))
                    break;
                furi_string_printf(
                    key, "%s File %d Limited Credit Value", furi_string_get_cstr(prefix), f->id);
                if(!flipper_format_write_uint32(
                       file, furi_string_get_cstr(key), &f->settings.value.limited_credit_value, 1))
                    break;
                furi_string_printf(
                    key, "%s File %d Limited Credit Enabled", furi_string_get_cstr(prefix), f->id);
                if(!flipper_format_write_bool(
                       file,
                       furi_string_get_cstr(key),
                       &f->settings.value.limited_credit_enabled,
                       1))
                    break;
                size = 4;
            } else if(
                f->type == MifareDesfireFileTypeLinearRecord ||
                f->type == MifareDesfireFileTypeCyclicRecord) {
                furi_string_printf(key, "%s File %d Size", furi_string_get_cstr(prefix), f->id);
                if(!flipper_format_write_uint32(
                       file, furi_string_get_cstr(key), &f->settings.record.size, 1))
                    break;
                furi_string_printf(key, "%s File %d Max", furi_string_get_cstr(prefix), f->id);
                if(!flipper_format_write_uint32(
                       file, furi_string_get_cstr(key), &f->settings.record.max, 1))
                    break;
                furi_string_printf(key, "%s File %d Cur", furi_string_get_cstr(prefix), f->id);
                if(!flipper_format_write_uint32(
                       file, furi_string_get_cstr(key), &f->settings.record.cur, 1))
                    break;
                size = f->settings.record.size * f->settings.record.cur;
            }
            if(f->contents) {
                furi_string_printf(key, "%s File %d", furi_string_get_cstr(prefix), f->id);
                if(!flipper_format_write_hex(file, furi_string_get_cstr(key), f->contents, size))
                    break;
            }
            saved_files = true;
        }
        if(!saved_files) {
            break;
        }
        saved = true;
    } while(false);

    free(tmp);
    furi_string_free(prefix);
    furi_string_free(key);
    return saved;
}

bool nfc_device_load_mifare_df_app(FlipperFormat* file, MifareDesfireApplication* app) {
    bool parsed = false;
    FuriString *prefix, *key;
    prefix =
        furi_string_alloc_printf("Application %02x%02x%02x", app->id[0], app->id[1], app->id[2]);
    key = furi_string_alloc();
    uint8_t* tmp = NULL;
    MifareDesfireFile* f = NULL;

    do {
        app->key_settings = malloc(sizeof(MifareDesfireKeySettings));
        memset(app->key_settings, 0, sizeof(MifareDesfireKeySettings));
        if(!nfc_device_load_mifare_df_key_settings(
               file, app->key_settings, furi_string_get_cstr(prefix))) {
            free(app->key_settings);
            app->key_settings = NULL;
            break;
        }
        furi_string_printf(key, "%s File IDs", furi_string_get_cstr(prefix));
        uint32_t n_files;
        if(!flipper_format_get_value_count(file, furi_string_get_cstr(key), &n_files)) break;
        tmp = malloc(n_files);
        if(!flipper_format_read_hex(file, furi_string_get_cstr(key), tmp, n_files)) break;
        MifareDesfireFile** file_head = &app->file_head;
        bool parsed_files = true;
        for(uint32_t i = 0; i < n_files; i++) {
            parsed_files = false;
            f = malloc(sizeof(MifareDesfireFile));
            memset(f, 0, sizeof(MifareDesfireFile));
            f->id = tmp[i];
            furi_string_printf(key, "%s File %d Type", furi_string_get_cstr(prefix), f->id);
            if(!flipper_format_read_hex(file, furi_string_get_cstr(key), &f->type, 1)) break;
            furi_string_printf(
                key, "%s File %d Communication Settings", furi_string_get_cstr(prefix), f->id);
            if(!flipper_format_read_hex(file, furi_string_get_cstr(key), &f->comm, 1)) break;
            furi_string_printf(
                key, "%s File %d Access Rights", furi_string_get_cstr(prefix), f->id);
            if(!flipper_format_read_hex(
                   file, furi_string_get_cstr(key), (uint8_t*)&f->access_rights, 2))
                break;
            if(f->type == MifareDesfireFileTypeStandard ||
               f->type == MifareDesfireFileTypeBackup) {
                furi_string_printf(key, "%s File %d Size", furi_string_get_cstr(prefix), f->id);
                if(!flipper_format_read_uint32(
                       file, furi_string_get_cstr(key), &f->settings.data.size, 1))
                    break;
            } else if(f->type == MifareDesfireFileTypeValue) {
                furi_string_printf(
                    key, "%s File %d Hi Limit", furi_string_get_cstr(prefix), f->id);
                if(!flipper_format_read_uint32(
                       file, furi_string_get_cstr(key), &f->settings.value.hi_limit, 1))
                    break;
                furi_string_printf(
                    key, "%s File %d Lo Limit", furi_string_get_cstr(prefix), f->id);
                if(!flipper_format_read_uint32(
                       file, furi_string_get_cstr(key), &f->settings.value.lo_limit, 1))
                    break;
                furi_string_printf(
                    key, "%s File %d Limited Credit Value", furi_string_get_cstr(prefix), f->id);
                if(!flipper_format_read_uint32(
                       file, furi_string_get_cstr(key), &f->settings.value.limited_credit_value, 1))
                    break;
                furi_string_printf(
                    key, "%s File %d Limited Credit Enabled", furi_string_get_cstr(prefix), f->id);
                if(!flipper_format_read_bool(
                       file,
                       furi_string_get_cstr(key),
                       &f->settings.value.limited_credit_enabled,
                       1))
                    break;
            } else if(
                f->type == MifareDesfireFileTypeLinearRecord ||
                f->type == MifareDesfireFileTypeCyclicRecord) {
                furi_string_printf(key, "%s File %d Size", furi_string_get_cstr(prefix), f->id);
                if(!flipper_format_read_uint32(
                       file, furi_string_get_cstr(key), &f->settings.record.size, 1))
                    break;
                furi_string_printf(key, "%s File %d Max", furi_string_get_cstr(prefix), f->id);
                if(!flipper_format_read_uint32(
                       file, furi_string_get_cstr(key), &f->settings.record.max, 1))
                    break;
                furi_string_printf(key, "%s File %d Cur", furi_string_get_cstr(prefix), f->id);
                if(!flipper_format_read_uint32(
                       file, furi_string_get_cstr(key), &f->settings.record.cur, 1))
                    break;
            }
            furi_string_printf(key, "%s File %d", furi_string_get_cstr(prefix), f->id);
            if(flipper_format_key_exist(file, furi_string_get_cstr(key))) {
                uint32_t size;
                if(!flipper_format_get_value_count(file, furi_string_get_cstr(key), &size)) break;
                f->contents = malloc(size);
                if(!flipper_format_read_hex(file, furi_string_get_cstr(key), f->contents, size))
                    break;
            }
            *file_head = f;
            file_head = &f->next;
            f = NULL;
            parsed_files = true;
        }
        if(!parsed_files) {
            break;
        }
        parsed = true;
    } while(false);

    if(f) {
        free(f->contents);
        free(f);
    }
    free(tmp);
    furi_string_free(prefix);
    furi_string_free(key);
    return parsed;
}

static bool nfc_device_save_mifare_df_data(FlipperFormat* file, NfcDevice* dev) {
    bool saved = false;
    MifareDesfireData* data = &dev->dev_data.mf_df_data;
    uint8_t* tmp = NULL;

    do {
        if(!flipper_format_write_comment_cstr(file, "Mifare DESFire specific data")) break;
        if(!flipper_format_write_hex(
               file, "PICC Version", (uint8_t*)&data->version, sizeof(data->version)))
            break;
        if(data->free_memory) {
            if(!flipper_format_write_uint32(file, "PICC Free Memory", &data->free_memory->bytes, 1))
                break;
        }
        if(data->master_key_settings) {
            if(!nfc_device_save_mifare_df_key_settings(file, data->master_key_settings, "PICC"))
                break;
        }
        uint32_t n_apps = 0;
        for(MifareDesfireApplication* app = data->app_head; app; app = app->next) {
            n_apps++;
        }
        if(!flipper_format_write_uint32(file, "Application Count", &n_apps, 1)) break;
        if(n_apps) {
            tmp = malloc(n_apps * 3);
            int i = 0;
            for(MifareDesfireApplication* app = data->app_head; app; app = app->next) {
                memcpy(tmp + i, app->id, 3); //-V769
                i += 3;
            }
            if(!flipper_format_write_hex(file, "Application IDs", tmp, n_apps * 3)) break;
            for(MifareDesfireApplication* app = data->app_head; app; app = app->next) {
                if(!nfc_device_save_mifare_df_app(file, app)) break;
            }
        }
        saved = true;
    } while(false);

    free(tmp);
    return saved;
}

bool nfc_device_load_mifare_df_data(FlipperFormat* file, NfcDevice* dev) {
    bool parsed = false;
    MifareDesfireData* data = &dev->dev_data.mf_df_data;
    memset(data, 0, sizeof(MifareDesfireData));
    uint8_t* tmp = NULL;

    do {
        if(!flipper_format_read_hex(
               file, "PICC Version", (uint8_t*)&data->version, sizeof(data->version)))
            break;
        if(flipper_format_key_exist(file, "PICC Free Memory")) {
            data->free_memory = malloc(sizeof(MifareDesfireFreeMemory));
            memset(data->free_memory, 0, sizeof(MifareDesfireFreeMemory));
            if(!flipper_format_read_uint32(
                   file, "PICC Free Memory", &data->free_memory->bytes, 1)) {
                free(data->free_memory);
                break;
            }
        }
        if(flipper_format_key_exist(file, "PICC Change Key ID")) {
            data->master_key_settings = malloc(sizeof(MifareDesfireKeySettings));
            memset(data->master_key_settings, 0, sizeof(MifareDesfireKeySettings));
            if(!nfc_device_load_mifare_df_key_settings(file, data->master_key_settings, "PICC")) {
                free(data->master_key_settings);
                data->master_key_settings = NULL;
                break;
            }
        }
        uint32_t n_apps;
        if(!flipper_format_read_uint32(file, "Application Count", &n_apps, 1)) break;
        if(n_apps) {
            tmp = malloc(n_apps * 3);
            if(!flipper_format_read_hex(file, "Application IDs", tmp, n_apps * 3)) break;
            bool parsed_apps = true;
            MifareDesfireApplication** app_head = &data->app_head;
            for(uint32_t i = 0; i < n_apps; i++) {
                MifareDesfireApplication* app = malloc(sizeof(MifareDesfireApplication));
                memset(app, 0, sizeof(MifareDesfireApplication));
                memcpy(app->id, &tmp[i * 3], 3);
                if(!nfc_device_load_mifare_df_app(file, app)) {
                    free(app);
                    parsed_apps = false;
                    break;
                }
                *app_head = app;
                app_head = &app->next;
            }
            if(!parsed_apps) {
                // accept non-parsed apps, just log a warning:
                FURI_LOG_W(TAG, "Non-parsed apps found!");
            }
        }
        parsed = true;
    } while(false);

    free(tmp);
    return parsed;
}

static bool nfc_device_save_slix_data(FlipperFormat* file, NfcDevice* dev) {
    bool saved = false;
    NfcVSlixData* data = &dev->dev_data.nfcv_data.sub_data.slix;

    do {
        if(!flipper_format_write_comment_cstr(file, "SLIX specific data")) break;
        if(!flipper_format_write_hex(file, "Password EAS", data->key_eas, sizeof(data->key_eas)))
            break;
        saved = true;
    } while(false);

    return saved;
}

bool nfc_device_load_slix_data(FlipperFormat* file, NfcDevice* dev) {
    bool parsed = false;
    NfcVSlixData* data = &dev->dev_data.nfcv_data.sub_data.slix;
    memset(data, 0, sizeof(NfcVSlixData));

    do {
        if(!flipper_format_read_hex(file, "Password EAS", data->key_eas, sizeof(data->key_eas)))
            break;

        parsed = true;
    } while(false);

    return parsed;
}

static bool nfc_device_save_slix_s_data(FlipperFormat* file, NfcDevice* dev) {
    bool saved = false;
    NfcVSlixData* data = &dev->dev_data.nfcv_data.sub_data.slix;

    do {
        if(!flipper_format_write_comment_cstr(file, "SLIX-S specific data")) break;
        if(!flipper_format_write_hex(file, "Password Read", data->key_read, sizeof(data->key_read)))
            break;
        if(!flipper_format_write_hex(
               file, "Password Write", data->key_write, sizeof(data->key_write)))
            break;
        if(!flipper_format_write_hex(
               file, "Password Privacy", data->key_privacy, sizeof(data->key_privacy)))
            break;
        if(!flipper_format_write_hex(
               file, "Password Destroy", data->key_destroy, sizeof(data->key_destroy)))
            break;
        if(!flipper_format_write_hex(file, "Password EAS", data->key_eas, sizeof(data->key_eas)))
            break;
        if(!flipper_format_write_bool(file, "Privacy Mode", &data->privacy, 1)) break;
        saved = true;
    } while(false);

    return saved;
}

bool nfc_device_load_slix_s_data(FlipperFormat* file, NfcDevice* dev) {
    bool parsed = false;
    NfcVSlixData* data = &dev->dev_data.nfcv_data.sub_data.slix;
    memset(data, 0, sizeof(NfcVSlixData));

    do {
        if(!flipper_format_read_hex(file, "Password Read", data->key_read, sizeof(data->key_read)))
            break;
        if(!flipper_format_read_hex(
               file, "Password Write", data->key_write, sizeof(data->key_write)))
            break;
        if(!flipper_format_read_hex(
               file, "Password Privacy", data->key_privacy, sizeof(data->key_privacy)))
            break;
        if(!flipper_format_read_hex(
               file, "Password Destroy", data->key_destroy, sizeof(data->key_destroy)))
            break;
        if(!flipper_format_read_hex(file, "Password EAS", data->key_eas, sizeof(data->key_eas)))
            break;
        if(!flipper_format_read_bool(file, "Privacy Mode", &data->privacy, 1)) break;

        parsed = true;
    } while(false);

    return parsed;
}

static bool nfc_device_save_slix_l_data(FlipperFormat* file, NfcDevice* dev) {
    bool saved = false;
    NfcVSlixData* data = &dev->dev_data.nfcv_data.sub_data.slix;

    do {
        if(!flipper_format_write_comment_cstr(file, "SLIX-L specific data")) break;
        if(!flipper_format_write_hex(
               file, "Password Privacy", data->key_privacy, sizeof(data->key_privacy)))
            break;
        if(!flipper_format_write_hex(
               file, "Password Destroy", data->key_destroy, sizeof(data->key_destroy)))
            break;
        if(!flipper_format_write_hex(file, "Password EAS", data->key_eas, sizeof(data->key_eas)))
            break;
        if(!flipper_format_write_bool(file, "Privacy Mode", &data->privacy, 1)) break;
        saved = true;
    } while(false);

    return saved;
}

bool nfc_device_load_slix_l_data(FlipperFormat* file, NfcDevice* dev) {
    bool parsed = false;
    NfcVSlixData* data = &dev->dev_data.nfcv_data.sub_data.slix;
    memset(data, 0, sizeof(NfcVSlixData));

    do {
        if(!flipper_format_read_hex(
               file, "Password Privacy", data->key_privacy, sizeof(data->key_privacy)))
            break;
        if(!flipper_format_read_hex(
               file, "Password Destroy", data->key_destroy, sizeof(data->key_destroy)))
            break;
        if(!flipper_format_read_hex(file, "Password EAS", data->key_eas, sizeof(data->key_eas)))
            break;
        if(!flipper_format_read_bool(file, "Privacy Mode", &data->privacy, 1)) break;

        parsed = true;
    } while(false);

    return parsed;
}

static bool nfc_device_save_slix2_data(FlipperFormat* file, NfcDevice* dev) {
    bool saved = false;
    NfcVSlixData* data = &dev->dev_data.nfcv_data.sub_data.slix;

    do {
        if(!flipper_format_write_comment_cstr(file, "SLIX2 specific data")) break;
        if(!flipper_format_write_hex(file, "Password Read", data->key_read, sizeof(data->key_read)))
            break;
        if(!flipper_format_write_hex(
               file, "Password Write", data->key_write, sizeof(data->key_write)))
            break;
        if(!flipper_format_write_hex(
               file, "Password Privacy", data->key_privacy, sizeof(data->key_privacy)))
            break;
        if(!flipper_format_write_hex(
               file, "Password Destroy", data->key_destroy, sizeof(data->key_destroy)))
            break;
        if(!flipper_format_write_hex(file, "Password EAS", data->key_eas, sizeof(data->key_eas)))
            break;
        if(!flipper_format_write_bool(file, "Privacy Mode", &data->privacy, 1)) break;
        saved = true;
    } while(false);

    return saved;
}

<<<<<<< HEAD
bool nfc_device_load_slix2_data(FlipperFormat* file, NfcDevice* dev) {
=======
bool nfc_device_load_slix2_data(FlipperFormat* file, NfcDevice* dev) { // -V524
>>>>>>> e3e64e5e
    bool parsed = false;
    NfcVSlixData* data = &dev->dev_data.nfcv_data.sub_data.slix;
    memset(data, 0, sizeof(NfcVSlixData));

    do {
        if(!flipper_format_read_hex(file, "Password Read", data->key_read, sizeof(data->key_read)))
            break;
        if(!flipper_format_read_hex(
               file, "Password Write", data->key_write, sizeof(data->key_write)))
            break;
        if(!flipper_format_read_hex(
               file, "Password Privacy", data->key_privacy, sizeof(data->key_privacy)))
            break;
        if(!flipper_format_read_hex(
               file, "Password Destroy", data->key_destroy, sizeof(data->key_destroy)))
            break;
        if(!flipper_format_read_hex(file, "Password EAS", data->key_eas, sizeof(data->key_eas)))
            break;
        if(!flipper_format_read_bool(file, "Privacy Mode", &data->privacy, 1)) break;

        parsed = true;
    } while(false);

    return parsed;
}

static bool nfc_device_save_nfcv_data(FlipperFormat* file, NfcDevice* dev) {
    bool saved = false;
    NfcVData* data = &dev->dev_data.nfcv_data;

    do {
        uint32_t temp_uint32 = 0;
        uint8_t temp_uint8 = 0;

        if(!flipper_format_write_comment_cstr(file, "Data Storage Format Identifier")) break;
        if(!flipper_format_write_hex(file, "DSFID", &(data->dsfid), 1)) break;
        if(!flipper_format_write_comment_cstr(file, "Application Family Identifier")) break;
        if(!flipper_format_write_hex(file, "AFI", &(data->afi), 1)) break;
        if(!flipper_format_write_hex(file, "IC Reference", &(data->ic_ref), 1)) break;
        temp_uint32 = data->block_num;
        if(!flipper_format_write_comment_cstr(file, "Number of memory blocks, usually 0 to 256"))
            break;
        if(!flipper_format_write_uint32(file, "Block Count", &temp_uint32, 1)) break;
        if(!flipper_format_write_comment_cstr(file, "Size of a single memory block, usually 4"))
            break;
        if(!flipper_format_write_hex(file, "Block Size", &(data->block_size), 1)) break;
        if(!flipper_format_write_hex(
               file, "Data Content", data->data, data->block_num * data->block_size))
            break;
        if(!flipper_format_write_comment_cstr(
               file, "First byte: DSFID (0x01) / AFI (0x02) lock info, others: block lock info"))
            break;
        if(!flipper_format_write_hex(
               file, "Security Status", data->security_status, 1 + data->block_num))
            break;
        if(!flipper_format_write_comment_cstr(
               file,
               "Subtype of this card (0 = ISO15693, 1 = SLIX, 2 = SLIX-S, 3 = SLIX-L, 4 = SLIX2)"))
            break;
        temp_uint8 = (uint8_t)data->sub_type;
        if(!flipper_format_write_hex(file, "Subtype", &temp_uint8, 1)) break;

        switch(data->sub_type) {
        case NfcVTypePlain:
            if(!flipper_format_write_comment_cstr(file, "End of ISO15693 parameters")) break;
            saved = true;
            break;
        case NfcVTypeSlix:
            saved = nfc_device_save_slix_data(file, dev);
            break;
        case NfcVTypeSlixS:
            saved = nfc_device_save_slix_s_data(file, dev);
            break;
        case NfcVTypeSlixL:
            saved = nfc_device_save_slix_l_data(file, dev);
            break;
        case NfcVTypeSlix2:
            saved = nfc_device_save_slix2_data(file, dev);
            break;
        default:
            break;
        }
    } while(false);

    return saved;
}

bool nfc_device_load_nfcv_data(FlipperFormat* file, NfcDevice* dev) {
    bool parsed = false;
    NfcVData* data = &dev->dev_data.nfcv_data;

    memset(data, 0x00, sizeof(NfcVData));

    do {
        uint32_t temp_uint32 = 0;
        uint8_t temp_value = 0;

        if(!flipper_format_read_hex(file, "DSFID", &(data->dsfid), 1)) break;
        if(!flipper_format_read_hex(file, "AFI", &(data->afi), 1)) break;
        if(!flipper_format_read_hex(file, "IC Reference", &(data->ic_ref), 1)) break;
        if(!flipper_format_read_uint32(file, "Block Count", &temp_uint32, 1)) break;
        data->block_num = temp_uint32;
        if(!flipper_format_read_hex(file, "Block Size", &(data->block_size), 1)) break;
        if(!flipper_format_read_hex(
               file, "Data Content", data->data, data->block_num * data->block_size))
            break;

        /* optional, as added later */
        if(flipper_format_key_exist(file, "Security Status")) {
            if(!flipper_format_read_hex(
                   file, "Security Status", data->security_status, 1 + data->block_num))
                break;
        }
        if(!flipper_format_read_hex(file, "Subtype", &temp_value, 1)) break;
        data->sub_type = temp_value;

        switch(data->sub_type) {
        case NfcVTypePlain:
            parsed = true;
            break;
        case NfcVTypeSlix:
            parsed = nfc_device_load_slix_data(file, dev);
            break;
        case NfcVTypeSlixS:
            parsed = nfc_device_load_slix_s_data(file, dev);
            break;
        case NfcVTypeSlixL:
            parsed = nfc_device_load_slix_l_data(file, dev);
            break;
        case NfcVTypeSlix2:
            parsed = nfc_device_load_slix2_data(file, dev);
            break;
        default:
            break;
        }
    } while(false);

    return parsed;
}

static bool nfc_device_save_bank_card_data(FlipperFormat* file, NfcDevice* dev) {
    bool saved = false;
    EmvData* data = &dev->dev_data.emv_data;
    uint32_t data_temp = 0;

    do {
        // Write Bank card specific data
        if(!flipper_format_write_comment_cstr(file, "Bank card specific data")) break;
        if(!flipper_format_write_hex(file, "AID", data->aid, data->aid_len)) break;
        if(!flipper_format_write_string_cstr(file, "Name", data->name)) break;
        if(!flipper_format_write_hex(file, "Number", data->number, data->number_len)) break;
        if(data->exp_mon) {
            uint8_t exp_data[2] = {data->exp_mon, data->exp_year};
            if(!flipper_format_write_hex(file, "Exp data", exp_data, sizeof(exp_data))) break;
        }
        if(data->country_code) {
            data_temp = data->country_code;
            if(!flipper_format_write_uint32(file, "Country code", &data_temp, 1)) break;
        }
        if(data->currency_code) {
            data_temp = data->currency_code;
            if(!flipper_format_write_uint32(file, "Currency code", &data_temp, 1)) break;
        }
        saved = true;
    } while(false);

    return saved;
}

bool nfc_device_load_bank_card_data(FlipperFormat* file, NfcDevice* dev) {
    bool parsed = false;
    EmvData* data = &dev->dev_data.emv_data;
    memset(data, 0, sizeof(EmvData));
    uint32_t data_cnt = 0;
    FuriString* temp_str;
    temp_str = furi_string_alloc();

    do {
        // Load essential data
        if(!flipper_format_get_value_count(file, "AID", &data_cnt)) break;
        data->aid_len = data_cnt;
        if(!flipper_format_read_hex(file, "AID", data->aid, data->aid_len)) break;
        if(!flipper_format_read_string(file, "Name", temp_str)) {
            furi_string_set_str(temp_str, "Unknown");
        }
        strlcpy(data->name, furi_string_get_cstr(temp_str), sizeof(data->name));
        if(!flipper_format_get_value_count(file, "Number", &data_cnt)) {
            data_cnt = 0;
        }
        data->number_len = data_cnt;
        if(!flipper_format_read_hex(file, "Number", data->number, data->number_len)) {
            memset(data->number, 0, sizeof(data->number));
        };
        parsed = true;
        // Load optional data
        uint8_t exp_data[2] = {};
        if(flipper_format_read_hex(file, "Exp data", exp_data, 2)) {
            data->exp_mon = exp_data[0];
            data->exp_year = exp_data[1];
        }
        if(flipper_format_read_uint32(file, "Country code", &data_cnt, 1)) {
            data->country_code = data_cnt;
        }
        if(flipper_format_read_uint32(file, "Currency code", &data_cnt, 1)) {
            data->currency_code = data_cnt;
        }
    } while(false);

    furi_string_free(temp_str);
    return parsed;
}

static void nfc_device_write_mifare_classic_block(
    FuriString* block_str,
    MfClassicData* data,
    uint8_t block_num) {
    furi_string_reset(block_str);
    bool is_sec_trailer = mf_classic_is_sector_trailer(block_num);
    if(is_sec_trailer) {
        uint8_t sector_num = mf_classic_get_sector_by_block(block_num);
        MfClassicSectorTrailer* sec_tr = mf_classic_get_sector_trailer_by_sector(data, sector_num);
        // Write key A
        for(size_t i = 0; i < sizeof(sec_tr->key_a); i++) {
            if(mf_classic_is_key_found(data, sector_num, MfClassicKeyA)) {
                furi_string_cat_printf(block_str, "%02X ", sec_tr->key_a[i]);
            } else {
                furi_string_cat_printf(block_str, "?? ");
            }
        }
        // Write Access bytes
        for(size_t i = 0; i < MF_CLASSIC_ACCESS_BYTES_SIZE; i++) {
            if(mf_classic_is_block_read(data, block_num)) {
                furi_string_cat_printf(block_str, "%02X ", sec_tr->access_bits[i]);
            } else {
                furi_string_cat_printf(block_str, "?? ");
            }
        }
        // Write key B
        for(size_t i = 0; i < sizeof(sec_tr->key_b); i++) {
            if(mf_classic_is_key_found(data, sector_num, MfClassicKeyB)) {
                furi_string_cat_printf(block_str, "%02X ", sec_tr->key_b[i]);
            } else {
                furi_string_cat_printf(block_str, "?? ");
            }
        }
    } else {
        // Write data block
        for(size_t i = 0; i < MF_CLASSIC_BLOCK_SIZE; i++) {
            if(mf_classic_is_block_read(data, block_num)) {
                furi_string_cat_printf(block_str, "%02X ", data->block[block_num].value[i]);
            } else {
                furi_string_cat_printf(block_str, "?? ");
            }
        }
    }
    furi_string_trim(block_str);
}

static bool nfc_device_save_mifare_classic_data(FlipperFormat* file, NfcDevice* dev) {
    bool saved = false;
    MfClassicData* data = &dev->dev_data.mf_classic_data;
    FuriString* temp_str;
    temp_str = furi_string_alloc();
    uint16_t blocks = 0;

    // Save Mifare Classic specific data
    do {
        if(!flipper_format_write_comment_cstr(file, "Mifare Classic specific data")) break;

        if(data->type == MfClassicTypeMini) {
            if(!flipper_format_write_string_cstr(file, "Mifare Classic type", "MINI")) break;
            blocks = 20;
        } else if(data->type == MfClassicType1k) {
            if(!flipper_format_write_string_cstr(file, "Mifare Classic type", "1K")) break;
            blocks = 64;
        } else if(data->type == MfClassicType4k) {
            if(!flipper_format_write_string_cstr(file, "Mifare Classic type", "4K")) break;
            blocks = 256;
        }
        if(!flipper_format_write_uint32(
               file, "Data format version", &nfc_mifare_classic_data_format_version, 1))
            break;
        if(!flipper_format_write_comment_cstr(
               file, "Mifare Classic blocks, \'??\' means unknown data"))
            break;
        bool block_saved = true;
        FuriString* block_str;
        block_str = furi_string_alloc();
        for(size_t i = 0; i < blocks; i++) {
            furi_string_printf(temp_str, "Block %d", i);
            nfc_device_write_mifare_classic_block(block_str, data, i);
            if(!flipper_format_write_string(file, furi_string_get_cstr(temp_str), block_str)) {
                block_saved = false;
                break;
            }
        }
        furi_string_free(block_str);
        if(!block_saved) break;
        saved = true;
    } while(false);

    furi_string_free(temp_str);
    return saved;
}

static void nfc_device_load_mifare_classic_block(
    FuriString* block_str,
    MfClassicData* data,
    uint8_t block_num) {
    furi_string_trim(block_str);
    MfClassicBlock block_tmp = {};
    bool is_sector_trailer = mf_classic_is_sector_trailer(block_num);
    uint8_t sector_num = mf_classic_get_sector_by_block(block_num);
    uint16_t block_unknown_bytes_mask = 0;

    furi_string_trim(block_str);
    for(size_t i = 0; i < MF_CLASSIC_BLOCK_SIZE; i++) {
        char hi = furi_string_get_char(block_str, 3 * i);
        char low = furi_string_get_char(block_str, 3 * i + 1);
        uint8_t byte = 0;
        if(hex_char_to_uint8(hi, low, &byte)) {
            block_tmp.value[i] = byte;
        } else {
            FURI_BIT_SET(block_unknown_bytes_mask, i);
        }
    }

    if(block_unknown_bytes_mask == 0xffff) {
        // All data is unknown, exit
        return;
    }

    if(is_sector_trailer) {
        MfClassicSectorTrailer* sec_tr_tmp = (MfClassicSectorTrailer*)&block_tmp;
        // Load Key A
        // Key A mask 0b0000000000111111 = 0x003f
        if((block_unknown_bytes_mask & 0x003f) == 0) {
            uint64_t key = nfc_util_bytes2num(sec_tr_tmp->key_a, sizeof(sec_tr_tmp->key_a));
            mf_classic_set_key_found(data, sector_num, MfClassicKeyA, key);
        }
        // Load Access Bits
        // Access bits mask 0b0000001111000000 = 0x03c0
        if((block_unknown_bytes_mask & 0x03c0) == 0) {
            mf_classic_set_block_read(data, block_num, &block_tmp);
        }
        // Load Key B
        // Key B mask 0b1111110000000000 = 0xfc00
        if((block_unknown_bytes_mask & 0xfc00) == 0) {
            uint64_t key = nfc_util_bytes2num(sec_tr_tmp->key_b, sizeof(sec_tr_tmp->key_b));
            mf_classic_set_key_found(data, sector_num, MfClassicKeyB, key);
        }
    } else {
        if(block_unknown_bytes_mask == 0) {
            mf_classic_set_block_read(data, block_num, &block_tmp);
        }
    }
}

static bool nfc_device_load_mifare_classic_data(FlipperFormat* file, NfcDevice* dev) {
    bool parsed = false;
    MfClassicData* data = &dev->dev_data.mf_classic_data;
    FuriString* temp_str;
    uint32_t data_format_version = 0;
    temp_str = furi_string_alloc();
    uint16_t data_blocks = 0;
    memset(data, 0, sizeof(MfClassicData));

    do {
        // Read Mifare Classic type
        if(!flipper_format_read_string(file, "Mifare Classic type", temp_str)) break;
        if(!furi_string_cmp(temp_str, "MINI")) {
            data->type = MfClassicTypeMini;
            data_blocks = 20;
        } else if(!furi_string_cmp(temp_str, "1K")) {
            data->type = MfClassicType1k;
            data_blocks = 64;
        } else if(!furi_string_cmp(temp_str, "4K")) {
            data->type = MfClassicType4k;
            data_blocks = 256;
        } else {
            break;
        }

        bool old_format = false;
        // Read Mifare Classic format version
        if(!flipper_format_read_uint32(file, "Data format version", &data_format_version, 1)) {
            // Load unread sectors with zero keys access for backward compatibility
            if(!flipper_format_rewind(file)) break;
            old_format = true;
        } else {
            if(data_format_version < nfc_mifare_classic_data_format_version) {
                old_format = true;
            }
        }

        // Read Mifare Classic blocks
        bool block_read = true;
        FuriString* block_str;
        block_str = furi_string_alloc();
        for(size_t i = 0; i < data_blocks; i++) {
            furi_string_printf(temp_str, "Block %d", i);
            if(!flipper_format_read_string(file, furi_string_get_cstr(temp_str), block_str)) {
                block_read = false;
                break;
            }
            nfc_device_load_mifare_classic_block(block_str, data, i);
        }
        furi_string_free(block_str);
        if(!block_read) break;

        // Set keys and blocks as unknown for backward compatibility
        if(old_format) {
            data->key_a_mask = 0ULL;
            data->key_b_mask = 0ULL;
            memset(data->block_read_mask, 0, sizeof(data->block_read_mask));
        }

        parsed = true;
    } while(false);

    furi_string_free(temp_str);
    return parsed;
}

static void nfc_device_get_key_cache_file_path(NfcDevice* dev, FuriString* file_path) {
    uint8_t* uid = dev->dev_data.nfc_data.uid;
    uint8_t uid_len = dev->dev_data.nfc_data.uid_len;
    furi_string_set(file_path, NFC_DEVICE_KEYS_FOLDER "/");
    for(size_t i = 0; i < uid_len; i++) {
        furi_string_cat_printf(file_path, "%02X", uid[i]);
    }
    furi_string_cat_printf(file_path, NFC_DEVICE_KEYS_EXTENSION);
}

static bool nfc_device_save_mifare_classic_keys(NfcDevice* dev) {
    FlipperFormat* file = flipper_format_file_alloc(dev->storage);
    MfClassicData* data = &dev->dev_data.mf_classic_data;
    FuriString* temp_str;
    temp_str = furi_string_alloc();

    nfc_device_get_key_cache_file_path(dev, temp_str);
    bool save_success = false;
    do {
        if(!storage_simply_mkdir(dev->storage, NFC_DEVICE_KEYS_FOLDER)) break;
        if(!storage_simply_remove(dev->storage, furi_string_get_cstr(temp_str))) break;
        if(!flipper_format_file_open_always(file, furi_string_get_cstr(temp_str))) break;
        if(!flipper_format_write_header_cstr(file, nfc_keys_file_header, nfc_keys_file_version))
            break;
        if(data->type == MfClassicTypeMini) {
            if(!flipper_format_write_string_cstr(file, "Mifare Classic type", "MINI")) break;
        } else if(data->type == MfClassicType1k) {
            if(!flipper_format_write_string_cstr(file, "Mifare Classic type", "1K")) break;
        } else if(data->type == MfClassicType4k) {
            if(!flipper_format_write_string_cstr(file, "Mifare Classic type", "4K")) break;
        }
        if(!flipper_format_write_hex_uint64(file, "Key A map", &data->key_a_mask, 1)) break;
        if(!flipper_format_write_hex_uint64(file, "Key B map", &data->key_b_mask, 1)) break;
        uint8_t sector_num = mf_classic_get_total_sectors_num(data->type);
        bool key_save_success = true;
        for(size_t i = 0; (i < sector_num) && (key_save_success); i++) {
            MfClassicSectorTrailer* sec_tr = mf_classic_get_sector_trailer_by_sector(data, i);
            if(FURI_BIT(data->key_a_mask, i)) {
                furi_string_printf(temp_str, "Key A sector %d", i);
                key_save_success = flipper_format_write_hex(
                    file, furi_string_get_cstr(temp_str), sec_tr->key_a, 6);
            }
            if(!key_save_success) break;
            if(FURI_BIT(data->key_b_mask, i)) {
                furi_string_printf(temp_str, "Key B sector %d", i);
                key_save_success = flipper_format_write_hex(
                    file, furi_string_get_cstr(temp_str), sec_tr->key_b, 6);
            }
        }
        save_success = key_save_success;
    } while(false);

    flipper_format_free(file);
    furi_string_free(temp_str);
    return save_success;
}

bool nfc_device_load_key_cache(NfcDevice* dev) {
    furi_assert(dev);
    FuriString* temp_str;
    temp_str = furi_string_alloc();

    MfClassicData* data = &dev->dev_data.mf_classic_data;
    nfc_device_get_key_cache_file_path(dev, temp_str);
    FlipperFormat* file = flipper_format_file_alloc(dev->storage);

    bool load_success = false;
    do {
        if(storage_common_stat(dev->storage, furi_string_get_cstr(temp_str), NULL) != FSE_OK)
            break;
        if(!flipper_format_file_open_existing(file, furi_string_get_cstr(temp_str))) break;
        uint32_t version = 0;
        if(!flipper_format_read_header(file, temp_str, &version)) break;
        if(furi_string_cmp_str(temp_str, nfc_keys_file_header)) break;
        if(version != nfc_keys_file_version) break;
        if(!flipper_format_read_string(file, "Mifare Classic type", temp_str)) break;
        if(!furi_string_cmp(temp_str, "MINI")) {
            data->type = MfClassicTypeMini;
        } else if(!furi_string_cmp(temp_str, "1K")) {
            data->type = MfClassicType1k;
        } else if(!furi_string_cmp(temp_str, "4K")) {
            data->type = MfClassicType4k;
        } else {
            break;
        }
        if(!flipper_format_read_hex_uint64(file, "Key A map", &data->key_a_mask, 1)) break;
        if(!flipper_format_read_hex_uint64(file, "Key B map", &data->key_b_mask, 1)) break;
        uint8_t sectors = mf_classic_get_total_sectors_num(data->type);
        bool key_read_success = true;
        for(size_t i = 0; (i < sectors) && (key_read_success); i++) {
            MfClassicSectorTrailer* sec_tr = mf_classic_get_sector_trailer_by_sector(data, i);
            if(FURI_BIT(data->key_a_mask, i)) {
                furi_string_printf(temp_str, "Key A sector %d", i);
                key_read_success = flipper_format_read_hex(
                    file, furi_string_get_cstr(temp_str), sec_tr->key_a, 6);
            }
            if(!key_read_success) break;
            if(FURI_BIT(data->key_b_mask, i)) {
                furi_string_printf(temp_str, "Key B sector %d", i);
                key_read_success = flipper_format_read_hex(
                    file, furi_string_get_cstr(temp_str), sec_tr->key_b, 6);
            }
        }
        load_success = key_read_success;
    } while(false);

    furi_string_free(temp_str);
    flipper_format_free(file);

    return load_success;
}

void nfc_device_set_name(NfcDevice* dev, const char* name) {
    furi_assert(dev);

    strlcpy(dev->dev_name, name, NFC_DEV_NAME_MAX_LEN);
}

static void nfc_device_get_path_without_ext(FuriString* orig_path, FuriString* shadow_path) {
    // TODO: this won't work if there is ".nfc" anywhere in the path other than
    // at the end
    size_t ext_start = furi_string_search(orig_path, NFC_APP_EXTENSION);
    furi_string_set_n(shadow_path, orig_path, 0, ext_start);
}

static void nfc_device_get_shadow_path(FuriString* orig_path, FuriString* shadow_path) {
    nfc_device_get_path_without_ext(orig_path, shadow_path);
    furi_string_cat_printf(shadow_path, "%s", NFC_APP_SHADOW_EXTENSION);
}

static void nfc_device_get_folder_from_path(FuriString* path, FuriString* folder) {
    size_t last_slash = furi_string_search_rchar(path, '/');
    if(last_slash == FURI_STRING_FAILURE) {
        // No slashes in the path, treat the whole path as a folder
        furi_string_set(folder, path);
    } else {
        furi_string_set_n(folder, path, 0, last_slash);
    }
}

bool nfc_device_save(NfcDevice* dev, const char* dev_name) {
    furi_assert(dev);

    bool saved = false;
    FlipperFormat* file = flipper_format_file_alloc(dev->storage);
    FuriHalNfcDevData* data = &dev->dev_data.nfc_data;
    FuriString* temp_str;
    temp_str = furi_string_alloc();

    do {
        // Create directory if necessary
        FuriString* folder = furi_string_alloc();
        // Get folder from filename (filename is in the form of "folder/filename.nfc", so the folder is "folder/")
        furi_string_set(temp_str, dev_name);
        // Get folder from filename
        nfc_device_get_folder_from_path(temp_str, folder);
        FURI_LOG_I("Nfc", "Saving to folder %s", furi_string_get_cstr(folder));
        if(!storage_simply_mkdir(dev->storage, furi_string_get_cstr(folder))) {
            FURI_LOG_E("Nfc", "Failed to create folder %s", furi_string_get_cstr(folder));
            break;
        }
        furi_string_free(folder);
        // First remove nfc device file if it was saved
        // Open file
        if(!flipper_format_file_open_always(file, furi_string_get_cstr(temp_str))) break;
        // Write header
        if(!flipper_format_write_header_cstr(file, nfc_file_header, nfc_file_version)) break;
        // Write nfc device type
        if(!flipper_format_write_comment_cstr(
               file, "Nfc device type can be UID, Mifare Ultralight, Mifare Classic or ISO15693"))
            break;
        nfc_device_prepare_format_string(dev, temp_str);
        if(!flipper_format_write_string(file, "Device type", temp_str)) break;
        // Write UID
        if(!flipper_format_write_comment_cstr(file, "UID is common for all formats")) break;
        if(!flipper_format_write_hex(file, "UID", data->uid, data->uid_len)) break;

        if(dev->format != NfcDeviceSaveFormatNfcV) {
            // Write ATQA, SAK
            if(!flipper_format_write_comment_cstr(file, "ISO14443 specific fields")) break;
            // Save ATQA in MSB order for correct companion apps display
            uint8_t atqa[2] = {data->atqa[1], data->atqa[0]};
            if(!flipper_format_write_hex(file, "ATQA", atqa, 2)) break;
            if(!flipper_format_write_hex(file, "SAK", &data->sak, 1)) break;
        }

        // Save more data if necessary
        if(dev->format == NfcDeviceSaveFormatMifareUl) {
            if(!nfc_device_save_mifare_ul_data(file, dev)) break;
        } else if(dev->format == NfcDeviceSaveFormatMifareDesfire) {
            if(!nfc_device_save_mifare_df_data(file, dev)) break;
        } else if(dev->format == NfcDeviceSaveFormatNfcV) {
            if(!nfc_device_save_nfcv_data(file, dev)) break;
        } else if(dev->format == NfcDeviceSaveFormatBankCard) {
            if(!nfc_device_save_bank_card_data(file, dev)) break;
        } else if(dev->format == NfcDeviceSaveFormatMifareClassic) {
            // Save data
            if(!nfc_device_save_mifare_classic_data(file, dev)) break;
            // Save keys cache
            if(!nfc_device_save_mifare_classic_keys(dev)) break;
        }
        saved = true;
    } while(0);

    if(!saved) { //-V547
        dialog_message_show_storage_error(dev->dialogs, "Can not save\nkey file");
    }
    furi_string_free(temp_str);
    flipper_format_free(file);
    return saved;
}

bool nfc_device_save_shadow(NfcDevice* dev, const char* path) {
    dev->shadow_file_exist = true;
    // Replace extension from .nfc to .shd if necessary
    FuriString* orig_path = furi_string_alloc();
    furi_string_set_str(orig_path, path);
    FuriString* shadow_path = furi_string_alloc();
    nfc_device_get_shadow_path(orig_path, shadow_path);

    bool file_saved = nfc_device_save(dev, furi_string_get_cstr(shadow_path));
    furi_string_free(orig_path);
    furi_string_free(shadow_path);

    return file_saved;
}

static bool nfc_device_load_data(NfcDevice* dev, FuriString* path, bool show_dialog) {
    bool parsed = false;
    FlipperFormat* file = flipper_format_file_alloc(dev->storage);
    FuriHalNfcDevData* data = &dev->dev_data.nfc_data;
    uint32_t data_cnt = 0;
    FuriString* temp_str;
    temp_str = furi_string_alloc();
    bool deprecated_version = false;

    // Version 2 of file format had ATQA bytes swapped
    uint32_t version_with_lsb_atqa = 2;

    if(dev->loading_cb) {
        dev->loading_cb(dev->loading_cb_ctx, true);
    }

    do {
        // Check existence of shadow file
        nfc_device_get_shadow_path(path, temp_str);
        dev->shadow_file_exist =
            storage_common_stat(dev->storage, furi_string_get_cstr(temp_str), NULL) == FSE_OK;
        // Open shadow file if it exists. If not - open original
        if(dev->shadow_file_exist) {
            if(!flipper_format_file_open_existing(file, furi_string_get_cstr(temp_str))) break;
        } else {
            if(!flipper_format_file_open_existing(file, furi_string_get_cstr(path))) break;
        }
        // Read and verify file header
        uint32_t version = 0;
        if(!flipper_format_read_header(file, temp_str, &version)) break;
        if(furi_string_cmp_str(temp_str, nfc_file_header)) break;
        if(version != nfc_file_version) {
            if(version < version_with_lsb_atqa) {
                deprecated_version = true;
                break;
            }
        }
        // Read Nfc device type
        if(!flipper_format_read_string(file, "Device type", temp_str)) break;
        if(!nfc_device_parse_format_string(dev, temp_str)) break;
        // Read and parse UID, ATQA and SAK
        if(!flipper_format_get_value_count(file, "UID", &data_cnt)) break;
        if(!(data_cnt == 4 || data_cnt == 7 || data_cnt == 8)) break;
        data->uid_len = data_cnt;
        if(!flipper_format_read_hex(file, "UID", data->uid, data->uid_len)) break;
        if(dev->format != NfcDeviceSaveFormatNfcV) {
            if(version == version_with_lsb_atqa) {
                if(!flipper_format_read_hex(file, "ATQA", data->atqa, 2)) break;
            } else {
                uint8_t atqa[2] = {};
                if(!flipper_format_read_hex(file, "ATQA", atqa, 2)) break;
                data->atqa[0] = atqa[1];
                data->atqa[1] = atqa[0];
            }
            if(!flipper_format_read_hex(file, "SAK", &data->sak, 1)) break;
        }
        // Load CUID
        uint8_t* cuid_start = data->uid;
        if(data->uid_len == 7) {
            cuid_start = &data->uid[3];
        }
        data->cuid = (cuid_start[0] << 24) | (cuid_start[1] << 16) | (cuid_start[2] << 8) |
                     (cuid_start[3]);
        // Parse other data
        if(dev->format == NfcDeviceSaveFormatMifareUl) {
            if(!nfc_device_load_mifare_ul_data(file, dev)) break;
        } else if(dev->format == NfcDeviceSaveFormatMifareClassic) {
            if(!nfc_device_load_mifare_classic_data(file, dev)) break;
        } else if(dev->format == NfcDeviceSaveFormatMifareDesfire) {
            if(!nfc_device_load_mifare_df_data(file, dev)) break;
        } else if(dev->format == NfcDeviceSaveFormatNfcV) {
            if(!nfc_device_load_nfcv_data(file, dev)) break;
        } else if(dev->format == NfcDeviceSaveFormatBankCard) {
            if(!nfc_device_load_bank_card_data(file, dev)) break;
        }
        parsed = true;
    } while(false);

    if(dev->loading_cb) {
        dev->loading_cb(dev->loading_cb_ctx, false);
    }

    if((!parsed) && (show_dialog)) {
        if(deprecated_version) {
            dialog_message_show_storage_error(dev->dialogs, "File format deprecated");
        } else {
            dialog_message_show_storage_error(dev->dialogs, "Can not parse\nfile");
        }
    }

    furi_string_free(temp_str);
    flipper_format_free(file);
    return parsed;
}

bool nfc_device_load(NfcDevice* dev, const char* file_path, bool show_dialog) {
    furi_assert(dev);
    furi_assert(file_path);

    // Load device data
    furi_string_set(dev->load_path, file_path);
    bool dev_load = nfc_device_load_data(dev, dev->load_path, show_dialog);
    if(dev_load) {
        // Set device name
        FuriString* filename;
        filename = furi_string_alloc();
        path_extract_filename_no_ext(file_path, filename);
        nfc_device_set_name(dev, furi_string_get_cstr(filename));
        furi_string_free(filename);
    }

    return dev_load;
}

bool nfc_file_select(NfcDevice* dev) {
    furi_assert(dev);
    const char* folder = furi_string_get_cstr(dev->folder);

    // Input events and views are managed by file_browser

    const DialogsFileBrowserOptions browser_options = {
        .extension = NFC_APP_EXTENSION,
        .skip_assets = true,
        .hide_dot_files = true,
        .icon = &I_Nfc_10px,
        .hide_ext = true,
        .item_loader_callback = NULL,
        .item_loader_context = NULL,
        .base_path = folder,
    };

    bool res =
        dialog_file_browser_show(dev->dialogs, dev->load_path, dev->load_path, &browser_options);

    if(res) {
        FuriString* filename;
        filename = furi_string_alloc();
        path_extract_filename(dev->load_path, filename, true);
        strncpy(dev->dev_name, furi_string_get_cstr(filename), NFC_DEV_NAME_MAX_LEN);
        res = nfc_device_load_data(dev, dev->load_path, true);
        if(res) {
            nfc_device_set_name(dev, dev->dev_name);
        }
        furi_string_free(filename);
    }

    return res;
}

void nfc_device_data_clear(NfcDeviceData* dev_data) {
    if(dev_data->protocol == NfcDeviceProtocolMifareDesfire) {
        mf_df_clear(&dev_data->mf_df_data);
    } else if(dev_data->protocol == NfcDeviceProtocolMifareClassic) {
        memset(&dev_data->mf_classic_data, 0, sizeof(MfClassicData));
    } else if(dev_data->protocol == NfcDeviceProtocolMifareUl) {
        mf_ul_reset(&dev_data->mf_ul_data);
    } else if(dev_data->protocol == NfcDeviceProtocolEMV) {
        memset(&dev_data->emv_data, 0, sizeof(EmvData));
    }
    memset(&dev_data->nfc_data, 0, sizeof(FuriHalNfcDevData));
    dev_data->protocol = NfcDeviceProtocolUnknown;
    furi_string_reset(dev_data->parsed_data);
}

void nfc_device_clear(NfcDevice* dev) {
    furi_assert(dev);

    nfc_device_set_name(dev, "");
    nfc_device_data_clear(&dev->dev_data);
    dev->format = NfcDeviceSaveFormatUid;
    furi_string_reset(dev->load_path);
}

bool nfc_device_delete(NfcDevice* dev, bool use_load_path) {
    furi_assert(dev);

    bool deleted = false;
    FuriString* file_path;
    file_path = furi_string_alloc();

    do {
        // Delete original file
        if(use_load_path && !furi_string_empty(dev->load_path)) {
            furi_string_set(file_path, dev->load_path);
        } else {
            furi_string_printf(
                file_path,
                "%s/%s%s",
                furi_string_get_cstr(dev->folder),
                dev->dev_name,
                NFC_APP_EXTENSION);
        }
        if(!storage_simply_remove(dev->storage, furi_string_get_cstr(file_path))) break;
        // Delete shadow file if it exists
        if(dev->shadow_file_exist) {
            if(use_load_path && !furi_string_empty(dev->load_path)) {
                nfc_device_get_shadow_path(dev->load_path, file_path);
            } else {
                furi_string_printf(
                    file_path,
                    "%s/%s%s",
                    furi_string_get_cstr(dev->folder),
                    dev->dev_name,
                    NFC_APP_SHADOW_EXTENSION);
            }
            if(!storage_simply_remove(dev->storage, furi_string_get_cstr(file_path))) break;
        }
        deleted = true;
    } while(0);

    if(!deleted) {
        dialog_message_show_storage_error(dev->dialogs, "Can not remove file");
    }

    furi_string_free(file_path);
    return deleted;
}

bool nfc_device_restore(NfcDevice* dev, bool use_load_path) {
    furi_assert(dev);
    furi_assert(dev->shadow_file_exist);

    bool restored = false;
    FuriString* path;

    path = furi_string_alloc();

    do {
        if(use_load_path && !furi_string_empty(dev->load_path)) {
            nfc_device_get_shadow_path(dev->load_path, path);
        } else {
            furi_string_printf(
                path,
                "%s/%s%s",
                furi_string_get_cstr(dev->folder),
                dev->dev_name,
                NFC_APP_SHADOW_EXTENSION);
        }
        if(!storage_simply_remove(dev->storage, furi_string_get_cstr(path))) break;
        dev->shadow_file_exist = false;
        if(use_load_path && !furi_string_empty(dev->load_path)) {
            furi_string_set(path, dev->load_path);
        } else {
            furi_string_printf(
                path,
                "%s/%s%s",
                furi_string_get_cstr(dev->folder),
                dev->dev_name,
                NFC_APP_EXTENSION);
        }
        if(!nfc_device_load_data(dev, path, true)) break;
        restored = true;
    } while(0);

    furi_string_free(path);
    return restored;
}

void nfc_device_set_loading_callback(NfcDevice* dev, NfcLoadingCallback callback, void* context) {
    furi_assert(dev);

    dev->loading_cb = callback;
    dev->loading_cb_ctx = context;
}<|MERGE_RESOLUTION|>--- conflicted
+++ resolved
@@ -808,11 +808,7 @@
     return saved;
 }
 
-<<<<<<< HEAD
-bool nfc_device_load_slix2_data(FlipperFormat* file, NfcDevice* dev) {
-=======
 bool nfc_device_load_slix2_data(FlipperFormat* file, NfcDevice* dev) { // -V524
->>>>>>> e3e64e5e
     bool parsed = false;
     NfcVSlixData* data = &dev->dev_data.nfcv_data.sub_data.slix;
     memset(data, 0, sizeof(NfcVSlixData));
