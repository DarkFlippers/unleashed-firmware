<h3 align="center">
<a href="https://github.com/Eng1n33r/flipperzero-firmware">
<img src="https://user-images.githubusercontent.com/10697207/186202043-26947e28-b1cc-459a-8f20-ffcc7fc0c71c.png" align="center" alt="fzCUSTOM" border="0">
</a>
</h3>

### Welcome to Flipper Zero Unleashed Firmware repo! 
Our goal is to make any features possible in this device without any limitations! 

Please help us implement emulation for all subghz dynamic (rolling code) protocols!

<br>

### This software is for experimental purposes only and is not meant for any illegal activity/purposes. <br> We do not condone illegal activity and strongly encourage keeping transmissions to legal/valid uses allowed by law. <br> Also this software is made without any support from Flipper Devices and in no way related to official devs. 

<br>
Our Discord Community:
<br>
<a href="https://discord.gg/flipperzero-unofficial"><img src="https://discordapp.com/api/guilds/937479784148115456/widget.png?style=banner4" alt="Unofficial Discord Community"></a>

<br>
<br>
<br>

# What's changed
* SubGHz regional TX restrictions removed
* SubGHz frequecy range can be extended in settings file (Warning: It can damage flipper's hardware)
* Many rolling code protocols now have the ability to save & send captured signals
* FAAC SLH (Spa) & BFT Mitto (secure with seed) manual creation
* Sub-GHz static code brute-force plugin
* LFRFID Fuzzer plugin
* Custom community plugins and games added
* Extra SubGHz frequencies + extra Mifare Classic keys
* Picopass/iClass plugin included in releases
* Recompiled IR TV Universal Remote for ALL buttons
* Universal remote for Projectors, Fans, A/Cs and Audio(soundbars, etc.)
* BadUSB keyboard layouts
* Customizable Flipper name
* Other small fixes and changes throughout

See changelog in releases for latest updates!

### Current modified and new SubGHz protocols list:
- HCS101
- An-Motors
- CAME Atomo
- FAAC SLH (Spa) [External seed calculation required]
- BFT Mitto [External seed calculation required]
- Keeloq [Not ALL systems supported yet!]
- Nice Flor S
- Security+ v1 & v2
- Star Line (saving only)

## Support us so we can buy equipment and develop new features
* ETH/BSC/ERC20-Tokens: `0xFebF1bBc8229418FF2408C07AF6Afa49152fEc6a`
* BTC: `bc1q0np836jk9jwr4dd7p6qv66d04vamtqkxrecck9`
* DOGE: `D6R6gYgBn5LwTNmPyvAQR6bZ9EtGgFCpvv`
* LTC: `ltc1q3ex4ejkl0xpx3znwrmth4lyuadr5qgv8tmq8z9`

### Community apps included:

- RFID Fuzzer plugin [(by Ganapati)](https://github.com/Eng1n33r/flipperzero-firmware/pull/54) with some changes by xMasterX
- Sub-GHz bruteforce plugin [(by Ganapati & xMasterX)](https://github.com/Eng1n33r/flipperzero-firmware/pull/57)
- Sub-GHz playlist plugin [(by darmiel)](https://github.com/Eng1n33r/flipperzero-firmware/pull/62)
- ESP8266 Deauther plugin [(by SequoiaSan)](https://github.com/SequoiaSan/FlipperZero-Wifi-ESP8266-Deauther-Module)
- WiFi Scanner plugin [(by SequoiaSan)](https://github.com/SequoiaSan/FlipperZero-WiFi-Scanner_Module)
- MultiConverter plugin [(by theisolinearchip)](https://github.com/theisolinearchip/flipperzero_stuff)
- WAV player plugin (fixed) [(OFW: DrZlo13)](https://github.com/flipperdevices/flipperzero-firmware/tree/zlo/wav-player)
- UPC-A Barcode generator plugin [(by McAzzaMan)](https://github.com/McAzzaMan/flipperzero-firmware/tree/UPC-A_Barcode_Generator/applications/barcode_generator)
- GPIO: Sentry Safe plugin [(by H4ckd4ddy)](https://github.com/H4ckd4ddy/flipperzero-sentry-safe-plugin)
- ESP32: WiFi Marauder companion plugin [(by 0xchocolate)](https://github.com/0xchocolate/flipperzero-firmware-with-wifi-marauder-companion)
- NRF24: Sniffer & MouseJacker (with changes) [(by mothball187)](https://github.com/mothball187/flipperzero-nrf24/tree/main/mousejacker)
- Simple Clock (timer by GMMan / settings by kowalski7cc) [(Original by CompaqDisc)](https://gist.github.com/CompaqDisc/4e329c501bd03c1e801849b81f48ea61)
- UniversalRF Remix / Sub-GHz Remote [(by ESurge)](https://github.com/ESurge/flipperzero-firmware-unirfremix)[(updated and all protocol support added by darmiel & xMasterX)](https://github.com/darmiel/flipper-playlist/tree/feat/unirf-protocols)
- Spectrum Analyzer (with changes) [(by jolcese)](https://github.com/jolcese/flipperzero-firmware/tree/spectrum/applications/spectrum_analyzer) - [Ultra Narrow mode & scan channels non-consecutively](https://github.com/theY4Kman/flipperzero-firmware/commits?author=theY4Kman)

Games:
- DOOM (fixed) [(By p4nic4ttack)](https://github.com/p4nic4ttack/doom-flipper-zero/)
- Zombiez [(Reworked By DevMilanIan)](https://github.com/RogueMaster/flipperzero-firmware-wPlugins/pull/240) [(Original By Dooskington)](https://github.com/Dooskington/flipperzero-zombiez)
- Flappy Bird [(By DroomOne)](https://github.com/DroomOne/flipperzero-firmware/tree/dev/applications/flappy_bird)
- Arkanoid (refactored by xMasterX) [(by gotnull)](https://github.com/gotnull/flipperzero-firmware-wPlugins)
- Tic Tac Toe (refactored by xMasterX) [(by gotnull)](https://github.com/gotnull/flipperzero-firmware-wPlugins)
- Tetris (with fixes) [(by jeffplang)](https://github.com/jeffplang/flipperzero-firmware/tree/tetris_game/applications/tetris_game)

### Other changes

<<<<<<< HEAD
- BadUSB -> Keyboard layouts [(by rien > dummy-decoy)](https://github.com/dummy-decoy/flipperzero-firmware/tree/dummy_decoy/bad_usb_keyboard_layout)
- SubGHz -> New frequency analyzer - [(by ClusterM)](https://github.com/ClusterM)
- SubGHz -> Detect RAW feature - [(by perspecdev)](https://github.com/RogueMaster/flipperzero-firmware-wPlugins/pull/152)
=======
- Core2 firmware set - proprietary components by ST: FUS + radio stack. FUS is flashed at factory, and you should never update it.
- Core1 Firmware - HAL + OS + Drivers + Applications.
>>>>>>> eadd7801

# Instructions
## [- How to install firmware](https://github.com/Eng1n33r/flipperzero-firmware/blob/dev/documentation/HowToInstall.md)

## [- How to build firmware](https://github.com/Eng1n33r/flipperzero-firmware/blob/dev/documentation/HowToBuild.md)

## [- BadUSB: how to add new keyboard layouts](https://github.com/dummy-decoy/flipperzero_badusb_kl)

## [- How to change Flipper name](https://github.com/Eng1n33r/flipperzero-firmware/blob/dev/documentation/CustomFlipperName.md)

### **Plugins**

## [- 💎 Extra plugins precompiled for Unleashed](https://github.com/UberGuidoZ/Flipper/tree/main/Applications/Unleashed)

## [- Configure Sub-GHz Remote App](https://github.com/Eng1n33r/flipperzero-firmware/blob/dev/documentation/SubGHzRemotePlugin.md)

## [- Barcode Generator](https://github.com/Eng1n33r/flipperzero-firmware/blob/dev/documentation/BarcodeGenerator.md)

## [- Multi Converter](https://github.com/Eng1n33r/flipperzero-firmware/blob/dev/documentation/MultiConverter.md)

## [- WAV Player sample files & how to convert](https://github.com/UberGuidoZ/Flipper/tree/main/Wav_Player#readme)

## [- SubGHz playlist generator script](https://github.com/darmiel/flipper-scripts/blob/main/playlist/playlist_creator_by_chunk.py)

<<<<<<< HEAD
### **Plugins that works with external hardware**
=======
One-liner: `./fbt firmware_flash`
>>>>>>> eadd7801

## [- How to use: [NRF24] plugins](https://github.com/Eng1n33r/flipperzero-firmware/blob/dev/documentation/NRF24.md)

## [- How to use: [WiFi] Scanner](https://github.com/SequoiaSan/FlipperZero-WiFi-Scanner_Module#readme)

## [- How to use: [ESP8266] Deauther](https://github.com/SequoiaSan/FlipperZero-Wifi-ESP8266-Deauther-Module#readme)

## [- How to use: [ESP32] WiFi Marauder](https://github.com/UberGuidoZ/Flipper/tree/main/Wifi_DevBoard)

## [- [WiFi] Scanner - Web Flasher for module firmware](https://sequoiasan.github.io/FlipperZero-WiFi-Scanner_Module/)

## [- [ESP8266] Deauther - Web Flasher for module firmware](https://sequoiasan.github.io/FlipperZero-Wifi-ESP8266-Deauther-Module/)

## [- Windows: How to Upload .bin to ESP32/ESP8266](https://github.com/SequoiaSan/Guide-How-To-Upload-bin-to-ESP8266-ESP32)

## [- How to use: [GPIO] SentrySafe plugin](https://github.com/Eng1n33r/flipperzero-firmware/blob/dev/documentation/SentrySafe.md)

### **SubGHz**

## [- Transmission is blocked? - How to extend SubGHz frequency range](https://github.com/Eng1n33r/flipperzero-firmware/blob/dev/documentation/DangerousSettings.md)

## [- How to add extra SubGHz frequencies](https://github.com/Eng1n33r/flipperzero-firmware/blob/dev/documentation/SubGHzSettings.md)

<br>
<br>

# Where I can find IR, SubGhz, ... files, DBs, and other stuff?
## [Awesome Flipper Zero - Github](https://github.com/djsime1/awesome-flipperzero)
## [UberGuidoZ Playground - Large collection of files - Github](https://github.com/UberGuidoZ/Flipper)
## [CAME-12bit, NICE-12bit, Linear-10bit, PT-2240 - SubGHz fixed code bruteforce](https://github.com/tobiabocchi/flipperzero-bruteforce)

<br>
<br>

# Links

* Unofficial Discord: [discord.gg/flipperzero-unofficial](https://discord.gg/flipperzero-unofficial)
* Docs by atmanos / How to write your own app (outdated API): [https://flipper.atmanos.com/docs/overview/intro](https://flipper.atmanos.com/docs/overview/intro)

* Official Docs: [http://docs.flipperzero.one](http://docs.flipperzero.one)
* Official Forum: [forum.flipperzero.one](https://forum.flipperzero.one/)

# Project structure

- `applications`    - Applications and services used in firmware
- `assets`          - Assets used by applications and services
- `furi`            - Furi Core: os level primitives and helpers
- `debug`           - Debug tool: GDB-plugins, SVD-file and etc
- `documentation`   - Documentation generation system configs and input files
- `firmware`        - Firmware source code
<<<<<<< HEAD
- `lib`             - Our and 3rd party libraries, drivers and etc...
- `site_scons`      - Build helpers
=======
- `lib`             - Our and 3rd party libraries, drivers, etc.
>>>>>>> eadd7801
- `scripts`         - Supplementary scripts and python libraries home

Also pay attention to `ReadMe.md` files inside those directories.<|MERGE_RESOLUTION|>--- conflicted
+++ resolved
@@ -84,14 +84,9 @@
 
 ### Other changes
 
-<<<<<<< HEAD
 - BadUSB -> Keyboard layouts [(by rien > dummy-decoy)](https://github.com/dummy-decoy/flipperzero-firmware/tree/dummy_decoy/bad_usb_keyboard_layout)
 - SubGHz -> New frequency analyzer - [(by ClusterM)](https://github.com/ClusterM)
 - SubGHz -> Detect RAW feature - [(by perspecdev)](https://github.com/RogueMaster/flipperzero-firmware-wPlugins/pull/152)
-=======
-- Core2 firmware set - proprietary components by ST: FUS + radio stack. FUS is flashed at factory, and you should never update it.
-- Core1 Firmware - HAL + OS + Drivers + Applications.
->>>>>>> eadd7801
 
 # Instructions
 ## [- How to install firmware](https://github.com/Eng1n33r/flipperzero-firmware/blob/dev/documentation/HowToInstall.md)
@@ -116,11 +111,7 @@
 
 ## [- SubGHz playlist generator script](https://github.com/darmiel/flipper-scripts/blob/main/playlist/playlist_creator_by_chunk.py)
 
-<<<<<<< HEAD
 ### **Plugins that works with external hardware**
-=======
-One-liner: `./fbt firmware_flash`
->>>>>>> eadd7801
 
 ## [- How to use: [NRF24] plugins](https://github.com/Eng1n33r/flipperzero-firmware/blob/dev/documentation/NRF24.md)
 
@@ -171,12 +162,8 @@
 - `debug`           - Debug tool: GDB-plugins, SVD-file and etc
 - `documentation`   - Documentation generation system configs and input files
 - `firmware`        - Firmware source code
-<<<<<<< HEAD
 - `lib`             - Our and 3rd party libraries, drivers and etc...
 - `site_scons`      - Build helpers
-=======
-- `lib`             - Our and 3rd party libraries, drivers, etc.
->>>>>>> eadd7801
 - `scripts`         - Supplementary scripts and python libraries home
 
 Also pay attention to `ReadMe.md` files inside those directories.