*.swp
*.gdb_history


# LSP
.cache
compile_commands.json

# JetBrains IDEs
.idea/

# Python VirtEnvironments
.env
.venv
env/
venv/

# Python Byte-compiled / optimized files
__pycache__/
*.py[cod]
*$py.class
*.pickle

.obj/
bindings/
.DS_Store
.mxproject
Brewfile.lock.json

# Visual Studio Code
.vscode/

# legendary cmake's
build
CMakeLists.txt

# bundle output
dist

# kde
.directory
null.d

# SCons
.sconsign.dblite
# SCons build dir
build/

# Toolchain
<<<<<<< HEAD
/toolchain
=======
/toolchain

# openocd output file
openocd.log
>>>>>>> 6e4f51bf
<|MERGE_RESOLUTION|>--- conflicted
+++ resolved
@@ -47,11 +47,7 @@
 build/
 
 # Toolchain
-<<<<<<< HEAD
-/toolchain
-=======
 /toolchain
 
 # openocd output file
-openocd.log
->>>>>>> 6e4f51bf
+openocd.log