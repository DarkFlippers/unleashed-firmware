# Get started with the Dev Board {#dev_board_get_started}

\image html https://cdn.flipperzero.one/Flipper_Zero_WiFi_developer_board_box_CDN.jpg width=700

<<<<<<< HEAD
> [!IMPORTANT]
> 
> Building and debugging the Flipper Zero firmware is fully supported on MacOS and Linux. 
> Support for Windows is in beta test.
=======
Before you start using your Devboard, you need to prepare your Flipper Zero and Devboard for debugging. In this guide, we'll walk you through all the necessary steps and provide links to explore the Devboard's capabilities further.

***
>>>>>>> 421bd3e1

## Step 1. Enable Debug Mode on your Flipper Zero

Since the main purpose of the Developer board is to debug applications on Flipper Zero, you first need to enable Debug Mode. To do so, go to **Settings → System** and set **Debug** to **ON**.

<<<<<<< HEAD
## Installing Git

You'll need Git installed on your computer to clone the firmware repository. If you don't have Git, install it by doing the following:

### MacOS

On MacOS, install the **Xcode Command Line Tools** package, which includes Git as one of the pre-installed command-line utilities, by running in the Terminal the following command:

```bash
xcode-select --install
```

### Linux

On Linux, you can install Git using your package manager. For example, on Ubuntu, run in the Terminal the following command:

```bash
sudo apt install git
```

For other distributions, refer to your package manager documentation.

***

## Building the firmware

First, clone the firmware repository:

```bash
git clone --recursive https://github.com/flipperdevices/flipperzero-firmware.git
cd flipperzero-firmware
```

Then, run the **Flipper Build Tool** (FBT) to build the firmware:

```bash
./fbt
```

***

## Connecting the Developer Board

The Developer Board can work in the **Wired** mode and two **Wireless** modes: **Wi-Fi access point (AP)** mode and **Wi-Fi client (STA)** mode. The Wired mode is the simplest to set up, but requires a USB Type-C cable. The Wireless modes are more complex to set up, but they allow you to debug your Flipper Zero wirelessly.

> [!TIP]
> 
> Use the following credentials when connecting to the Developer Board in **Wi-Fi access point** mode:
> Name: **blackmagic**
> Password: **iamwitcher**

## Wired

![The Developer Board in Wired mode](https://github.com/user-attachments/assets/32938d4a-20b7-4a53-8b36-608cf0112c9a)

To connect the Developer Board in **Wired** mode, do the following:

1. Cold-plug the Developer Board by turning off your Flipper Zero and connecting the Developer Board, and then turning it back on.

2. On your computer, open the **Terminal** and run the following:

    ### MacOS
    
    ```shell
    ls /dev/cu.*
    ```
    
    ### Linux
    
    ```bash
    ls /dev/tty*
    ```
    
    Note the list of devices.
=======
\image html https://cdn.flipperzero.one/Flipper_Zero_enamble_debug_CDN.jpg width=700

> [!note]
> Debug Mode needs to be re-enabled after each update of Flipper Zero's firmware.

Debug Mode allows you to debug your apps for Flipper Zero, as well as access debugging options in apps via the user interface and CLI. To learn more about Flipper Zero CLI, visit [Command-line interface in Flipper Docs](https://docs.flipper.net/development/cli).

\image html https://cdn.flipperzero.one/Flipper_Zero_Command_Line_Interface_CDN.jpg width=700

***

## Step 2. Update firmware on the Developer Board

The Developer Board comes with stock firmware that may not include all the latest features and bug fixes. To ensure optimal performance, please update your board's firmware using the instructions in [Firmware update on Devboard](#dev_board_fw_update).

***

## Step 3. Plug the Devboard into Flipper Zero {#dev_board_get_started_step-3}

Once your Developer Board firmware is up to date, you can proceed to plug it into your Flipper Zero. Two important things to keep in mind:

1. **Power off your Flipper Zero before plugging in the Developer Board.**

    If you skip this step, you may corrupt the data stored on the microSD card. Connecting external modules with a large capacitive load may affect the microSD card's power supply since both the microSD card and external module are powered from the same 3.3 V power source inside Flipper Zero.
>>>>>>> 421bd3e1

2. **Make sure the Developer Board is inserted all the way in.**

    If your Flipper Zero isn't in a silicone case, insert the module all the way in so there is no gap between your Flipper Zero and the Devboard. You may need to apply more force to insert it completely. After that, press and hold the **BACK** button to power on your Flipper Zero.

<<<<<<< HEAD
> [!NOTE]
> 
> If the Developer Board doesn't appear in the list of devices, try using a different cable, USB port, or computer.

<br />

> [!IMPORTANT]
>
> Flipper Zero logs can only be viewed when the Developer Board is connected via USB. 
> The option to view logs over Wi-Fi will be added in future updates. 
> For more information, visit [Reading logs via the Dev Board](https://docs.flipperzero.one/development/hardware/wifi-debugger-module/reading-logs).
=======
    \image html https://cdn.flipperzero.one/Flipper_Zero_external_module_without_case_CDN.jpg width=700
>>>>>>> 421bd3e1

    If your Flipper Zero is in a silicone case, insert the module all the way in so there is no gap in the middle between the silicone case and the module. After that, press and hold the **BACK** button to power on your Flipper Zero.

    \image html https://cdn.flipperzero.one/Flipper_Zero_external_module_with_case_CDN.jpg width=700

<<<<<<< HEAD
![The Developer Board in Wi-Fi access point mode](https://github.com/user-attachments/assets/1f210e91-3ac8-4f4c-a910-cc7c52b94346)

Out of the box, the Developer Board is configured to work as a **Wi-Fi access point**. This means it'll create its own Wi-Fi network to which you can connect. If your Developer Board doesn't create a Wi-Fi network, it is probably configured to work in **Wi-Fi client** mode. To reset your Developer Board back to **Wi-Fi access point** mode, press and hold the **BOOT** button for 10 seconds, then wait for the module to reboot.

![You can reconfigure the Developer Board mode by pressing and holding the BOOT button](https://github.com/user-attachments/assets/8fee05de-fb1e-475a-b23a-d1ddca9cd701)

To connect the Developer Board in **Wi-Fi access point** mode, do the following:

1. Cold-plug the Developer Board by turning off your Flipper Zero and connecting the Developer Board, and then turning it back on.
2. Open Wi-Fi settings on your client device (phone, laptop, or other).
3. Connect to the network:
    * Name: `blackmagic`
    * Password: `iamwitcher`
4. To configure the Developer Board, open a browser and go to `http://192.168.4.1`.

### Wi-Fi client (STA) mode

![The Developer Board in Wi-Fi client mode](https://github.com/user-attachments/assets/42e7e69e-51b0-4914-b082-431c68bc75d3)

To connect the Developer Board in **Wi-Fi client** mode, you need to configure it to connect to your Wi-Fi network by doing the following:

1. Cold-plug the Developer Board by turning off your Flipper Zero and connecting the Developer Board, and then turning it back on.
2. Connect to the Developer Board in **Wi-Fi access point** mode.
3. In a browser, go to the configuration page on `http://192.168.4.1`.
4. Select the **STA** mode and enter your network's **SSID** (name) and **password**. For convenience, you can click the **+** button to see the list of nearby networks.
5. Save the configuration and reboot the Developer Board.
6. In the Wi-Fi tab, you can set the Developer Board mode

![Developer Board mode](https://github.com/user-attachments/assets/fbeea000-1117-4297-8a0d-5d580123e938)

After rebooting, the Developer Board connects to your Wi-Fi network. You can connect to the device using the mDNS name `blackmagic.local` or the IP address it got from your router (you'll have to figure this out yourself, every router is different).

After connecting to your debugger via [http://blackmagic.local](http://blackmagic.local), you can find its IP address in the **SYS** tab. You can also change the debugger's mode to **AP** or **STA** there.

![In the SYS tab, you can view the IP address of your Developer Board](https://github.com/user-attachments/assets/aa3afc64-a2ec-46a6-a827-eea187a97c04)
=======
***

## Step 4. Connect to a computer

Now, you can connect the Developer Board to your computer via USB or Wi-Fi, depending on your needs. We described both methods in separate documents:

- **[Via USB cable](#dev_board_usb_connection)** for debugging in DAP Link or Black Magic mode, and reading logs.
- [Via Wi-Fi](#dev_board_wifi_connection) for debugging in Black Magic mode.

***
>>>>>>> 421bd3e1

## Next steps

<<<<<<< HEAD
Open the **Terminal** in the `flipperzero-firmware` directory that you cloned earlier and run the following command:

```bash
./fbt flash
```
=======
You are ready to debug now! To further explore what you can do with the Devboard, check out these pages:

- [Debugging via the Devboard](#dev_board_debugging_guide)
- [Devboard debug modes](#dev_board_debug_modes)
- [Reading logs via the Devboard](#dev_board_reading_logs)
>>>>>>> 421bd3e1

These guides should help you get started with your Devboard. If you have any questions or you want to share your experience, don't hesitate to join our community on [Reddit](https://www.reddit.com/r/flipperzero/) and [Discord](https://discord.com/invite/flipper), where we have a dedicated #wifi-devboard channel.


<<<<<<< HEAD
1. In VSCode, open the `flipperzero-firmware` directory.
2. You should see a notification about recommended extensions. Install them.
> [!TIP]
> 
> If there were no notifications, open the `Extensions` tab,
> enter `@recommended` in the search bar,
> and install the workspace recommendations.
> 
3. In the **Terminal**, run the `./fbt vscode_dist` command. This will generate the VSCode configuration files needed for debugging.
4. In VSCode, open the **Run and Debug** tab and select **Attach FW (blackmagic)** from the dropdown menu.
5. If needed, flash your Flipper Zero with the `./fbt flash` command, then click the **Play** button in the debug sidebar to start the debugging session.
6. Note that starting a debug session halts the execution of the firmware, so you'll need to click the **Continue** button on the toolbar at the top of your VSCode window to continue execution.

![Click Continue in the toolbar to continue execution of the firmware](https://github.com/user-attachments/assets/74f26bdb-8511-4e5a-8aa8-c44212aa6228)
=======







>>>>>>> 421bd3e1


<<<<<<< HEAD
* [Debugging with GDB](https://sourceware.org/gdb/current/onlinedocs/gdb.pdf)
* [Debugging in VSCode](https://code.visualstudio.com/docs/editor/debugging)
=======

>>>>>>> 421bd3e1
<|MERGE_RESOLUTION|>--- conflicted
+++ resolved
@@ -2,97 +2,14 @@
 
 \image html https://cdn.flipperzero.one/Flipper_Zero_WiFi_developer_board_box_CDN.jpg width=700
 
-<<<<<<< HEAD
-> [!IMPORTANT]
-> 
-> Building and debugging the Flipper Zero firmware is fully supported on MacOS and Linux. 
-> Support for Windows is in beta test.
-=======
 Before you start using your Devboard, you need to prepare your Flipper Zero and Devboard for debugging. In this guide, we'll walk you through all the necessary steps and provide links to explore the Devboard's capabilities further.
 
 ***
->>>>>>> 421bd3e1
 
 ## Step 1. Enable Debug Mode on your Flipper Zero
 
 Since the main purpose of the Developer board is to debug applications on Flipper Zero, you first need to enable Debug Mode. To do so, go to **Settings → System** and set **Debug** to **ON**.
 
-<<<<<<< HEAD
-## Installing Git
-
-You'll need Git installed on your computer to clone the firmware repository. If you don't have Git, install it by doing the following:
-
-### MacOS
-
-On MacOS, install the **Xcode Command Line Tools** package, which includes Git as one of the pre-installed command-line utilities, by running in the Terminal the following command:
-
-```bash
-xcode-select --install
-```
-
-### Linux
-
-On Linux, you can install Git using your package manager. For example, on Ubuntu, run in the Terminal the following command:
-
-```bash
-sudo apt install git
-```
-
-For other distributions, refer to your package manager documentation.
-
-***
-
-## Building the firmware
-
-First, clone the firmware repository:
-
-```bash
-git clone --recursive https://github.com/flipperdevices/flipperzero-firmware.git
-cd flipperzero-firmware
-```
-
-Then, run the **Flipper Build Tool** (FBT) to build the firmware:
-
-```bash
-./fbt
-```
-
-***
-
-## Connecting the Developer Board
-
-The Developer Board can work in the **Wired** mode and two **Wireless** modes: **Wi-Fi access point (AP)** mode and **Wi-Fi client (STA)** mode. The Wired mode is the simplest to set up, but requires a USB Type-C cable. The Wireless modes are more complex to set up, but they allow you to debug your Flipper Zero wirelessly.
-
-> [!TIP]
-> 
-> Use the following credentials when connecting to the Developer Board in **Wi-Fi access point** mode:
-> Name: **blackmagic**
-> Password: **iamwitcher**
-
-## Wired
-
-![The Developer Board in Wired mode](https://github.com/user-attachments/assets/32938d4a-20b7-4a53-8b36-608cf0112c9a)
-
-To connect the Developer Board in **Wired** mode, do the following:
-
-1. Cold-plug the Developer Board by turning off your Flipper Zero and connecting the Developer Board, and then turning it back on.
-
-2. On your computer, open the **Terminal** and run the following:
-
-    ### MacOS
-    
-    ```shell
-    ls /dev/cu.*
-    ```
-    
-    ### Linux
-    
-    ```bash
-    ls /dev/tty*
-    ```
-    
-    Note the list of devices.
-=======
 \image html https://cdn.flipperzero.one/Flipper_Zero_enamble_debug_CDN.jpg width=700
 
 > [!note]
@@ -117,69 +34,17 @@
 1. **Power off your Flipper Zero before plugging in the Developer Board.**
 
     If you skip this step, you may corrupt the data stored on the microSD card. Connecting external modules with a large capacitive load may affect the microSD card's power supply since both the microSD card and external module are powered from the same 3.3 V power source inside Flipper Zero.
->>>>>>> 421bd3e1
 
 2. **Make sure the Developer Board is inserted all the way in.**
 
     If your Flipper Zero isn't in a silicone case, insert the module all the way in so there is no gap between your Flipper Zero and the Devboard. You may need to apply more force to insert it completely. After that, press and hold the **BACK** button to power on your Flipper Zero.
 
-<<<<<<< HEAD
-> [!NOTE]
-> 
-> If the Developer Board doesn't appear in the list of devices, try using a different cable, USB port, or computer.
-
-<br />
-
-> [!IMPORTANT]
->
-> Flipper Zero logs can only be viewed when the Developer Board is connected via USB. 
-> The option to view logs over Wi-Fi will be added in future updates. 
-> For more information, visit [Reading logs via the Dev Board](https://docs.flipperzero.one/development/hardware/wifi-debugger-module/reading-logs).
-=======
     \image html https://cdn.flipperzero.one/Flipper_Zero_external_module_without_case_CDN.jpg width=700
->>>>>>> 421bd3e1
 
     If your Flipper Zero is in a silicone case, insert the module all the way in so there is no gap in the middle between the silicone case and the module. After that, press and hold the **BACK** button to power on your Flipper Zero.
 
     \image html https://cdn.flipperzero.one/Flipper_Zero_external_module_with_case_CDN.jpg width=700
 
-<<<<<<< HEAD
-![The Developer Board in Wi-Fi access point mode](https://github.com/user-attachments/assets/1f210e91-3ac8-4f4c-a910-cc7c52b94346)
-
-Out of the box, the Developer Board is configured to work as a **Wi-Fi access point**. This means it'll create its own Wi-Fi network to which you can connect. If your Developer Board doesn't create a Wi-Fi network, it is probably configured to work in **Wi-Fi client** mode. To reset your Developer Board back to **Wi-Fi access point** mode, press and hold the **BOOT** button for 10 seconds, then wait for the module to reboot.
-
-![You can reconfigure the Developer Board mode by pressing and holding the BOOT button](https://github.com/user-attachments/assets/8fee05de-fb1e-475a-b23a-d1ddca9cd701)
-
-To connect the Developer Board in **Wi-Fi access point** mode, do the following:
-
-1. Cold-plug the Developer Board by turning off your Flipper Zero and connecting the Developer Board, and then turning it back on.
-2. Open Wi-Fi settings on your client device (phone, laptop, or other).
-3. Connect to the network:
-    * Name: `blackmagic`
-    * Password: `iamwitcher`
-4. To configure the Developer Board, open a browser and go to `http://192.168.4.1`.
-
-### Wi-Fi client (STA) mode
-
-![The Developer Board in Wi-Fi client mode](https://github.com/user-attachments/assets/42e7e69e-51b0-4914-b082-431c68bc75d3)
-
-To connect the Developer Board in **Wi-Fi client** mode, you need to configure it to connect to your Wi-Fi network by doing the following:
-
-1. Cold-plug the Developer Board by turning off your Flipper Zero and connecting the Developer Board, and then turning it back on.
-2. Connect to the Developer Board in **Wi-Fi access point** mode.
-3. In a browser, go to the configuration page on `http://192.168.4.1`.
-4. Select the **STA** mode and enter your network's **SSID** (name) and **password**. For convenience, you can click the **+** button to see the list of nearby networks.
-5. Save the configuration and reboot the Developer Board.
-6. In the Wi-Fi tab, you can set the Developer Board mode
-
-![Developer Board mode](https://github.com/user-attachments/assets/fbeea000-1117-4297-8a0d-5d580123e938)
-
-After rebooting, the Developer Board connects to your Wi-Fi network. You can connect to the device using the mDNS name `blackmagic.local` or the IP address it got from your router (you'll have to figure this out yourself, every router is different).
-
-After connecting to your debugger via [http://blackmagic.local](http://blackmagic.local), you can find its IP address in the **SYS** tab. You can also change the debugger's mode to **AP** or **STA** there.
-
-![In the SYS tab, you can view the IP address of your Developer Board](https://github.com/user-attachments/assets/aa3afc64-a2ec-46a6-a827-eea187a97c04)
-=======
 ***
 
 ## Step 4. Connect to a computer
@@ -190,43 +55,16 @@
 - [Via Wi-Fi](#dev_board_wifi_connection) for debugging in Black Magic mode.
 
 ***
->>>>>>> 421bd3e1
 
 ## Next steps
 
-<<<<<<< HEAD
-Open the **Terminal** in the `flipperzero-firmware` directory that you cloned earlier and run the following command:
-
-```bash
-./fbt flash
-```
-=======
 You are ready to debug now! To further explore what you can do with the Devboard, check out these pages:
 
 - [Debugging via the Devboard](#dev_board_debugging_guide)
 - [Devboard debug modes](#dev_board_debug_modes)
 - [Reading logs via the Devboard](#dev_board_reading_logs)
->>>>>>> 421bd3e1
 
 These guides should help you get started with your Devboard. If you have any questions or you want to share your experience, don't hesitate to join our community on [Reddit](https://www.reddit.com/r/flipperzero/) and [Discord](https://discord.com/invite/flipper), where we have a dedicated #wifi-devboard channel.
-
-
-<<<<<<< HEAD
-1. In VSCode, open the `flipperzero-firmware` directory.
-2. You should see a notification about recommended extensions. Install them.
-> [!TIP]
-> 
-> If there were no notifications, open the `Extensions` tab,
-> enter `@recommended` in the search bar,
-> and install the workspace recommendations.
-> 
-3. In the **Terminal**, run the `./fbt vscode_dist` command. This will generate the VSCode configuration files needed for debugging.
-4. In VSCode, open the **Run and Debug** tab and select **Attach FW (blackmagic)** from the dropdown menu.
-5. If needed, flash your Flipper Zero with the `./fbt flash` command, then click the **Play** button in the debug sidebar to start the debugging session.
-6. Note that starting a debug session halts the execution of the firmware, so you'll need to click the **Continue** button on the toolbar at the top of your VSCode window to continue execution.
-
-![Click Continue in the toolbar to continue execution of the firmware](https://github.com/user-attachments/assets/74f26bdb-8511-4e5a-8aa8-c44212aa6228)
-=======
 
 
 
@@ -234,12 +72,8 @@
 
 
 
->>>>>>> 421bd3e1
 
 
-<<<<<<< HEAD
-* [Debugging with GDB](https://sourceware.org/gdb/current/onlinedocs/gdb.pdf)
-* [Debugging in VSCode](https://code.visualstudio.com/docs/editor/debugging)
-=======
 
->>>>>>> 421bd3e1
+
+
